package org.apache.lucene.spatial.prefix;

/*
 * Licensed to the Apache Software Foundation (ASF) under one or more
 * contributor license agreements.  See the NOTICE file distributed with
 * this work for additional information regarding copyright ownership.
 * The ASF licenses this file to You under the Apache License, Version 2.0
 * (the "License"); you may not use this file except in compliance with
 * the License.  You may obtain a copy of the License at
 *
 *     http://www.apache.org/licenses/LICENSE-2.0
 *
 * Unless required by applicable law or agreed to in writing, software
 * distributed under the License is distributed on an "AS IS" BASIS,
 * WITHOUT WARRANTIES OR CONDITIONS OF ANY KIND, either express or implied.
 * See the License for the specific language governing permissions and
 * limitations under the License.
 */

<<<<<<< HEAD
import com.spatial4j.core.SpatialPredicate;
import com.spatial4j.core.shape.Shape;

import org.apache.lucene.search.Query;
import org.apache.lucene.spatial.StrategyTestCase;
import org.apache.lucene.spatial.query.SpatialArgs;

=======
>>>>>>> 179f541c
import java.io.IOException;
import java.util.ArrayList;
import java.util.LinkedHashSet;
import java.util.List;
import java.util.Set;

import com.spatial4j.core.shape.Shape;
import org.apache.lucene.search.Query;
import org.apache.lucene.spatial.StrategyTestCase;
import org.apache.lucene.spatial.query.SpatialArgs;
import org.apache.lucene.spatial.query.SpatialOperation;

import static com.carrotsearch.randomizedtesting.RandomizedTest.randomInt;
import static com.carrotsearch.randomizedtesting.RandomizedTest.randomIntBetween;

/** Base test harness, ideally for SpatialStrategy impls that have exact results
 * (not grid approximated), hence "not fuzzy".
 */
public abstract class RandomSpatialOpStrategyTestCase extends StrategyTestCase {

  //Note: this is partially redundant with StrategyTestCase.runTestQuery & testOperation

<<<<<<< HEAD
  protected void testOperationRandomShapes(final SpatialPredicate operation) throws IOException {
    //first show that when there's no data, a query will result in no results
    {
      Query query = strategy.makeQuery(new SpatialArgs(operation, randomQueryShape()));
      SearchResults searchResults = executeQuery(query, 1);
      assertEquals(0, searchResults.numFound);
    }
=======
  protected void testOperationRandomShapes(final SpatialOperation operation) throws IOException {
>>>>>>> 179f541c

    final int numIndexedShapes = randomIntBetween(1, 6);
    List<Shape> indexedShapes = new ArrayList<>(numIndexedShapes);
    for (int i = 0; i < numIndexedShapes; i++) {
      indexedShapes.add(randomIndexedShape());
    }

    final int numQueryShapes = atLeast(20);
    List<Shape> queryShapes = new ArrayList<>(numQueryShapes);
    for (int i = 0; i < numQueryShapes; i++) {
      queryShapes.add(randomQueryShape());
    }

    testOperation(operation, indexedShapes, queryShapes, true/*havoc*/);
  }

  protected void testOperation(final SpatialPredicate operation,
                               List<Shape> indexedShapes, List<Shape> queryShapes, boolean havoc) throws IOException {
    //first show that when there's no data, a query will result in no results
    {
      Query query = strategy.makeQuery(new SpatialArgs(operation, randomQueryShape()));
      SearchResults searchResults = executeQuery(query, 1);
      assertEquals(0, searchResults.numFound);
    }

    //Main index loop:
    for (int i = 0; i < indexedShapes.size(); i++) {
      Shape shape = indexedShapes.get(i);
      adoc(""+i, shape);

      if (havoc && random().nextInt(10) == 0)
        commit();//intermediate commit, produces extra segments
    }
    if (havoc) {
      //delete some documents randomly
      for (int id = 0; id < indexedShapes.size(); id++) {
        if (random().nextInt(10) == 0) {
          deleteDoc(""+id);
          indexedShapes.set(id, null);
        }
      }
    }

    commit();

    //Main query loop:
    for (int queryIdx = 0; queryIdx < queryShapes.size(); queryIdx++) {
      final Shape queryShape = queryShapes.get(queryIdx);

      if (havoc)
        preQueryHavoc();

      //Generate truth via brute force:
      // We ensure true-positive matches (if the predicate on the raw shapes match
      //  then the search should find those same matches).
      Set<String> expectedIds = new LinkedHashSet<>();//true-positives
      for (int id = 0; id < indexedShapes.size(); id++) {
        Shape indexedShape = indexedShapes.get(id);
        if (indexedShape == null)
          continue;
        if (operation.evaluate(indexedShape, queryShape)) {
          expectedIds.add(""+id);
        }
      }

      //Search and verify results
      SpatialArgs args = new SpatialArgs(operation, queryShape);
      Query query = strategy.makeQuery(args);
      SearchResults got = executeQuery(query, 100);
      Set<String> remainingExpectedIds = new LinkedHashSet<>(expectedIds);
      for (SearchResult result : got.results) {
        String id = result.getId();
        if (!remainingExpectedIds.remove(id)) {
          fail("Shouldn't match", id, indexedShapes, queryShape, operation);
        }
      }
      if (!remainingExpectedIds.isEmpty()) {
        String id = remainingExpectedIds.iterator().next();
        fail("Should have matched", id, indexedShapes, queryShape, operation);
      }
    }
  }

  private void fail(String label, String id, List<Shape> indexedShapes, Shape queryShape, SpatialPredicate operation) {
    fail("[" + operation + "] " + label
        + " I#" + id + ":" + indexedShapes.get(Integer.parseInt(id)) + " Q:" + queryShape);
  }

  protected void preQueryHavoc() {
    if (strategy instanceof RecursivePrefixTreeStrategy) {
      RecursivePrefixTreeStrategy rpts = (RecursivePrefixTreeStrategy) strategy;
      int scanLevel = randomInt(rpts.getGrid().getMaxLevels());
      rpts.setPrefixGridScanLevel(scanLevel);
    }
  }

  protected abstract Shape randomIndexedShape();

  protected abstract Shape randomQueryShape();
}<|MERGE_RESOLUTION|>--- conflicted
+++ resolved
@@ -17,16 +17,6 @@
  * limitations under the License.
  */
 
-<<<<<<< HEAD
-import com.spatial4j.core.SpatialPredicate;
-import com.spatial4j.core.shape.Shape;
-
-import org.apache.lucene.search.Query;
-import org.apache.lucene.spatial.StrategyTestCase;
-import org.apache.lucene.spatial.query.SpatialArgs;
-
-=======
->>>>>>> 179f541c
 import java.io.IOException;
 import java.util.ArrayList;
 import java.util.LinkedHashSet;
@@ -49,17 +39,7 @@
 
   //Note: this is partially redundant with StrategyTestCase.runTestQuery & testOperation
 
-<<<<<<< HEAD
-  protected void testOperationRandomShapes(final SpatialPredicate operation) throws IOException {
-    //first show that when there's no data, a query will result in no results
-    {
-      Query query = strategy.makeQuery(new SpatialArgs(operation, randomQueryShape()));
-      SearchResults searchResults = executeQuery(query, 1);
-      assertEquals(0, searchResults.numFound);
-    }
-=======
   protected void testOperationRandomShapes(final SpatialOperation operation) throws IOException {
->>>>>>> 179f541c
 
     final int numIndexedShapes = randomIntBetween(1, 6);
     List<Shape> indexedShapes = new ArrayList<>(numIndexedShapes);
@@ -76,7 +56,7 @@
     testOperation(operation, indexedShapes, queryShapes, true/*havoc*/);
   }
 
-  protected void testOperation(final SpatialPredicate operation,
+  protected void testOperation(final SpatialOperation operation,
                                List<Shape> indexedShapes, List<Shape> queryShapes, boolean havoc) throws IOException {
     //first show that when there's no data, a query will result in no results
     {
@@ -143,7 +123,7 @@
     }
   }
 
-  private void fail(String label, String id, List<Shape> indexedShapes, Shape queryShape, SpatialPredicate operation) {
+  private void fail(String label, String id, List<Shape> indexedShapes, Shape queryShape, SpatialOperation operation) {
     fail("[" + operation + "] " + label
         + " I#" + id + ":" + indexedShapes.get(Integer.parseInt(id)) + " Q:" + queryShape);
   }
