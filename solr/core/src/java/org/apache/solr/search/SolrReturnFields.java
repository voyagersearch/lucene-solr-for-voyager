/*
 * Licensed to the Apache Software Foundation (ASF) under one or more
 * contributor license agreements.  See the NOTICE file distributed with
 * this work for additional information regarding copyright ownership.
 * The ASF licenses this file to You under the Apache License, Version 2.0
 * (the "License"); you may not use this file except in compliance with
 * the License.  You may obtain a copy of the License at
 *
 *     http://www.apache.org/licenses/LICENSE-2.0
 *
 * Unless required by applicable law or agreed to in writing, software
 * distributed under the License is distributed on an "AS IS" BASIS,
 * WITHOUT WARRANTIES OR CONDITIONS OF ANY KIND, either express or implied.
 * See the License for the specific language governing permissions and
 * limitations under the License.
 */
package org.apache.solr.search;

import org.apache.commons.io.FilenameUtils;
import org.apache.lucene.queries.function.FunctionQuery;
import org.apache.lucene.queries.function.ValueSource;
import org.apache.lucene.queries.function.valuesource.QueryValueSource;
import org.apache.lucene.search.Query;
import org.apache.solr.common.SolrException;
import org.apache.solr.common.SolrException.ErrorCode;
import org.apache.solr.common.params.CommonParams;
import org.apache.solr.common.params.MapSolrParams;
import org.apache.solr.common.params.SolrParams;
import org.apache.solr.common.util.NamedList;
import org.apache.solr.request.SolrQueryRequest;
import org.apache.solr.response.transform.DocTransformer;
import org.apache.solr.response.transform.DocTransformers;
import org.apache.solr.response.transform.RenameFieldTransformer;
import org.apache.solr.response.transform.ScoreAugmenter;
import org.apache.solr.response.transform.TransformerFactory;
import org.apache.solr.response.transform.ValueSourceAugmenter;

import java.util.ArrayList;
import java.util.HashMap;
import java.util.HashSet;
import java.util.LinkedHashSet;
import java.util.List;
import java.util.Map;
import java.util.Set;

/**
 * The default implementation of return fields parsing for Solr.
 */
public class SolrReturnFields extends ReturnFields {
  // Special Field Keys
  public static final String SCORE = "score";

  private final List<String> globs = new ArrayList<>(1);

  // The lucene field names to request from the SolrIndexSearcher
  private final Set<String> fields = new HashSet<>();

  // Field names that are OK to include in the response.
  // This will include pseudo fields, lucene fields, and matching globs
  private Set<String> okFieldNames = new HashSet<>();

  // The list of explicitly requested fields
  // Order is important for CSVResponseWriter
  private Set<String> reqFieldNames = null;
  
  protected DocTransformer transformer;
  protected boolean _wantsScore = false;
  protected boolean _wantsAllFields = false;

  public SolrReturnFields() {
    _wantsAllFields = true;
  }

  public SolrReturnFields(SolrQueryRequest req) {
    this( req.getParams().getParams(CommonParams.FL), req );
  }

  public SolrReturnFields(String fl, SolrQueryRequest req) {
//    this( (fl==null)?null:SolrPluginUtils.split(fl), req );
    if( fl == null ) {
      parseFieldList((String[])null, req);
    }
    else {
      if( fl.trim().length() == 0 ) {
        // legacy thing to support fl='  ' => fl=*,score!
        // maybe time to drop support for this?
        // See ConvertedLegacyTest
        _wantsScore = true;
        _wantsAllFields = true;
        transformer = new ScoreAugmenter(SCORE);
      }
      else {
        parseFieldList( new String[]{fl}, req);
      }
    }
  }

  public SolrReturnFields(String[] fl, SolrQueryRequest req) {
    parseFieldList(fl, req);
  }

  private void parseFieldList(String[] fl, SolrQueryRequest req) {
    _wantsScore = false;
    _wantsAllFields = false;
    if (fl == null || fl.length == 0 || fl.length == 1 && fl[0].length()==0) {
      _wantsAllFields = true;
      return;
    }

    NamedList<String> rename = new NamedList<>();
    DocTransformers augmenters = new DocTransformers();
    for (String fieldList : fl) {
      add(fieldList,rename,augmenters,req);
    }
    for( int i=0; i<rename.size(); i++ ) {
      String from = rename.getName(i);
      String to = rename.getVal(i);
      okFieldNames.add( to );
      boolean copy = (reqFieldNames!=null && reqFieldNames.contains(from));
      if(!copy) {
        // Check that subsequent copy/rename requests have the field they need to copy
        for(int j=i+1; j<rename.size(); j++) {
          if(from.equals(rename.getName(j))) {
            rename.setName(j, to); // copy from the current target
            if(reqFieldNames==null) {
              reqFieldNames = new LinkedHashSet<>();
            }
            reqFieldNames.add(to); // don't rename our current target
          }
        }
      }
      augmenters.addTransformer( new RenameFieldTransformer( from, to, copy ) );
    }

    if( !_wantsAllFields ) {
      if( !globs.isEmpty() ) {
        // TODO??? need to fill up the fields with matching field names in the index
        // and add them to okFieldNames?
        // maybe just get all fields?
        // this would disable field selection optimization... i think thatis OK
        fields.clear(); // this will get all fields, and use wantsField to limit
      }
      okFieldNames.addAll( fields );
    }

    if( augmenters.size() == 1 ) {
      transformer = augmenters.getTransformer(0);
    }
    else if( augmenters.size() > 1 ) {
      transformer = augmenters;
    }
  }

  // like getId, but also accepts dashes for legacy fields
  public static String getFieldName(QueryParsing.StrParser sp) {
    sp.eatws();
    int id_start = sp.pos;
    char ch;
    if (sp.pos < sp.end && (ch = sp.val.charAt(sp.pos)) != '$' && Character.isJavaIdentifierStart(ch)) {
      sp.pos++;
      while (sp.pos < sp.end) {
        ch = sp.val.charAt(sp.pos);
        if (!Character.isJavaIdentifierPart(ch) && ch != '.' && ch != '-') {
          break;
        }
        sp.pos++;
      }
      return sp.val.substring(id_start, sp.pos);
    }

    return null;
  }

  private void add(String fl, NamedList<String> rename, DocTransformers augmenters, SolrQueryRequest req) {
    if( fl == null ) {
      return;
    }
    try {
      QueryParsing.StrParser sp = new QueryParsing.StrParser(fl);

      for(;;) {
        sp.opt(',');
        sp.eatws();
        if (sp.pos >= sp.end) break;

        int start = sp.pos;

        // short circuit test for a really simple field name
        String key = null;
        String field = getFieldName(sp);
        char ch = sp.ch();

        if (field != null) {
          if (sp.opt(':')) {
            // this was a key, not a field name
            key = field;
            field = null;
            sp.eatws();
            start = sp.pos;
          } else {
            if (Character.isWhitespace(ch) || ch == ',' || ch==0) {
              addField(field, key, augmenters, false);
              continue;
            }
            // an invalid field name... reset the position pointer to retry
            sp.pos = start;
            field = null;
          }
        }

        if (key != null) {
          // we read "key : "
          field = sp.getId(null);
          ch = sp.ch();
          if (field != null && (Character.isWhitespace(ch) || ch == ',' || ch==0)) {
            rename.add(field, key);
            addField(field, key, augmenters, false);
            continue;
          }
          // an invalid field name... reset the position pointer to retry
          sp.pos = start;
          field = null;
        }

        if (field == null) {
          // We didn't find a simple name, so let's see if it's a globbed field name.
          // Globbing only works with field names of the recommended form (roughly like java identifiers)

          field = sp.getGlobbedId(null);
          ch = sp.ch();
          if (field != null && (Character.isWhitespace(ch) || ch == ',' || ch==0)) {
            // "*" looks and acts like a glob, but we give it special treatment
            if ("*".equals(field)) {
              _wantsAllFields = true;
            } else {
              globs.add(field);
            }
            continue;
          }

          // an invalid glob
          sp.pos = start;
        }

        String funcStr = sp.val.substring(start);

        // Is it an augmenter of the form [augmenter_name foo=1 bar=myfield]?
        // This is identical to localParams syntax except it uses [] instead of {!}

        if (funcStr.startsWith("[")) {
          Map<String,String> augmenterArgs = new HashMap<>();
          int end = QueryParsing.parseLocalParams(funcStr, 0, augmenterArgs, req.getParams(), "[", ']');
          sp.pos += end;

          // [foo] is short for [type=foo] in localParams syntax
          String augmenterName = augmenterArgs.remove("type");
          String disp = key;
          if( disp == null ) {
            disp = '['+augmenterName+']';
          }

          TransformerFactory factory = req.getCore().getTransformerFactory( augmenterName );
          if( factory != null ) {
            MapSolrParams augmenterParams = new MapSolrParams( augmenterArgs );
            DocTransformer t = factory.create(disp, augmenterParams, req);
            if(t!=null) {
              if(!_wantsAllFields) {
                String[] extra = t.getExtraRequestFields();
                if(extra!=null) {
                  for(String f : extra) {
<<<<<<< HEAD
                    fields.add(f);
=======
                    fields.add(f); // also request this field from IndexSearcher
>>>>>>> c5073c6b
                  }
                }
              }
              augmenters.addTransformer( t );
            }
          }
          else {
            //throw new SolrException(ErrorCode.BAD_REQUEST, "Unknown DocTransformer: "+augmenterName);
          }
          addField(field, disp, augmenters, true);
          continue;
        }


        // let's try it as a function instead
        QParser parser = QParser.getParser(funcStr, FunctionQParserPlugin.NAME, req);
        Query q = null;
        ValueSource vs = null;

        try {
          if (parser instanceof FunctionQParser) {
            FunctionQParser fparser = (FunctionQParser)parser;
            fparser.setParseMultipleSources(false);
            fparser.setParseToEnd(false);

            q = fparser.getQuery();

            if (fparser.localParams != null) {
              if (fparser.valFollowedParams) {
                // need to find the end of the function query via the string parser
                int leftOver = fparser.sp.end - fparser.sp.pos;
                sp.pos = sp.end - leftOver;   // reset our parser to the same amount of leftover
              } else {
                // the value was via the "v" param in localParams, so we need to find
                // the end of the local params themselves to pick up where we left off
                sp.pos = start + fparser.localParamsEnd;
              }
            } else {
              // need to find the end of the function query via the string parser
              int leftOver = fparser.sp.end - fparser.sp.pos;
              sp.pos = sp.end - leftOver;   // reset our parser to the same amount of leftover
            }
          } else {
            // A QParser that's not for function queries.
            // It must have been specified via local params.
            q = parser.getQuery();

            assert parser.getLocalParams() != null;
            sp.pos = start + parser.localParamsEnd;
          }
          funcStr = sp.val.substring(start, sp.pos);


          if (q instanceof FunctionQuery) {
            vs = ((FunctionQuery)q).getValueSource();
          } else {
            vs = new QueryValueSource(q, 0.0f);
          }

          if (key==null) {
            SolrParams localParams = parser.getLocalParams();
            if (localParams != null) {
              key = localParams.get("key");
            }
          }

          if (key==null) {
            key = funcStr;
          }
          addField(funcStr, key, augmenters, true);
          augmenters.addTransformer( new ValueSourceAugmenter( key, parser, vs ) );
        }
        catch (SyntaxError e) {
          // try again, simple rules for a field name with no whitespace
          sp.pos = start;
          field = sp.getSimpleString();

          if (req.getSchema().getFieldOrNull(field) != null) {
            // OK, it was an oddly named field
            addField(field, key, augmenters, false);
            if( key != null ) {
              rename.add(field, key);
            }
          } else {
            throw new SolrException(SolrException.ErrorCode.BAD_REQUEST, "Error parsing fieldname: " + e.getMessage(), e);
          }
        }

        // end try as function

      } // end for(;;)
    } catch (SyntaxError e) {
      throw new SolrException(SolrException.ErrorCode.BAD_REQUEST, "Error parsing fieldname", e);
    }
  }

  private void addField(String field, String key, DocTransformers augmenters, boolean isPseudoField)
  {
    if(reqFieldNames==null) {
      reqFieldNames = new LinkedHashSet<>();
    }
    
    if(key==null) {
      reqFieldNames.add(field);
    }
    else {
      reqFieldNames.add(key);
    }

    if ( ! isPseudoField) {
      // fields is returned by getLuceneFieldNames(), to be used to select which real fields
      // to return, so pseudo-fields should not be added
      fields.add(field);
    }

    okFieldNames.add( field );
    okFieldNames.add( key );
    // a valid field name
    if(SCORE.equals(field)) {
      _wantsScore = true;

      String disp = (key==null) ? field : key;
      augmenters.addTransformer( new ScoreAugmenter( disp ) );
    }
  }

  @Override
  public Set<String> getLuceneFieldNames()
  {
    return (_wantsAllFields || fields.isEmpty()) ? null : fields;
  }

  @Override
  public Set<String> getRequestedFieldNames() {
    if(_wantsAllFields || reqFieldNames==null || reqFieldNames.isEmpty()) {
      return null;
    }
    return reqFieldNames;
  }
  
  @Override
  public boolean hasPatternMatching() {
    return !globs.isEmpty();
  }

  @Override
  public boolean wantsField(String name)
  {
    if( _wantsAllFields || okFieldNames.contains( name ) ){
      return true;
    }
    for( String s : globs ) {
      // TODO something better?
      if( FilenameUtils.wildcardMatch(name, s) ) {
        okFieldNames.add(name); // Don't calculate it again
        return true;
      }
    }
    return false;
  }
  
  @Override
  public boolean wantsAllFields()
  {
    return _wantsAllFields;
  }

  @Override
  public boolean wantsScore()
  {
    return _wantsScore;
  }

  @Override
  public DocTransformer getTransformer()
  {
    return transformer;
  }
}<|MERGE_RESOLUTION|>--- conflicted
+++ resolved
@@ -268,11 +268,7 @@
                 String[] extra = t.getExtraRequestFields();
                 if(extra!=null) {
                   for(String f : extra) {
-<<<<<<< HEAD
-                    fields.add(f);
-=======
                     fields.add(f); // also request this field from IndexSearcher
->>>>>>> c5073c6b
                   }
                 }
               }
