<!-- Solr build file -->

<!--
 Licensed to the Apache Software Foundation (ASF) under one or more
 contributor license agreements.  See the NOTICE file distributed with
 this work for additional information regarding copyright ownership.
 The ASF licenses this file to You under the Apache License, Version 2.0
 (the "License"); you may not use this file except in compliance with
 the License.  You may obtain a copy of the License at

     http://www.apache.org/licenses/LICENSE-2.0

 Unless required by applicable law or agreed to in writing, software
 distributed under the License is distributed on an "AS IS" BASIS,
 WITHOUT WARRANTIES OR CONDITIONS OF ANY KIND, either express or implied.
 See the License for the specific language governing permissions and
 limitations under the License.
-->

<project name="solr" default="usage" basedir="." xmlns:artifact="antlib:org.apache.maven.artifact.ant">
	
  <import file="common-build.xml"/>
  
  <!-- 3rd party libraries for compilation -->
  <property name="lib" location="lib" />

  <!-- solr source files -->
  <property name="src" location="src" />
  <property name="web.xml" location="${src}/webapp/web/WEB-INF/web.xml"/>

  <!-- Destination for distribution files (demo WAR, src distro, etc.) -->
  <property name="dist" location="dist" />

  <property name="clover.db.dir" location="${dest}/tests/clover/db"/>
  <property name="clover.report.dir" location="${dest}/tests/clover/reports"/>
  
    <available
            property="clover.present"
            classname="com.cenqua.clover.tasks.CloverReportTask"
            />
   <condition property="clover.enabled">
       <and>
           <isset property="run.clover"/>
           <isset property="clover.present"/>
       </and>
   </condition>
                 
  <!-- Default target: usage.  Prints out instructions. -->
  <target name="usage"
          description="Prints out instructions">
    <echo message="Welcome to the Solr project!" />
    <echo message="Use 'ant example' to create a runnable example configuration." />
    <echo message="Use 'ant run-example' to create and run the example." />
   	<echo message="And for developers:"/>
    <echo message="Use 'ant clean' to clean compiled files." />
    <echo message="Use 'ant compile' to compile the source code." />
    <echo message="Use 'ant dist' to build the project WAR and JAR files." />
    <echo message="Use 'ant generate-maven-artifacts' to generate maven artifacts." />
    <echo message="Use 'ant package' to generate zip, tgz, and maven artifacts for distribution." />
    <echo message="Use 'ant luke' to start luke.  see: http://luke.googlecode.com" />
    <echo message="Use 'ant test' to run unit tests." />
  </target>

  <!-- Clean: cleans compiled files and other temporary artifacts. -->
  <target name="clean" depends="clean-contrib"
          description="Cleans compiled files and other temporary artifacts.">
    <delete dir="${dest}" />
    <delete dir="${dist}" />
    <delete dir="example/solr/lib" />
    <delete dir="${lucene-libs}" />
  </target>

  <target name="clean-dest"
          description="Cleans out ${dest} but leaves ${dist} alone.  This allows us to run nightly and clover together in Hudson">
    <delete includeemptydirs="true" >
      <fileset dir="${dest}">
        <exclude name="docs/"/>
      </fileset>
    </delete>
  </target>

  <!-- Prepares an entity file for use in Forrest documentation -->
  <target name="init-forrest-entities">
    <!-- no description, don't advertise -->

    <!-- Building off Lucene trunk, we don't need this
    <available file="lib/lucene-core-${version}.jar"
               property="lucene-version-ok-m2deploy-wont-fail" />
    <fail unless="lucene-version-ok-m2deploy-wont-fail">
      lib/lucene-core-${version}.jar Missing

      lib/lucene-core-${version}.jar does not exist.
      This will cause problems with m2-deploy later, so fail fast now.
      
      Probably cause: lucene jars were upgraded w/o modifying the
      'version' property in common-build.xml
    </fail>
    -->
    
    <mkdir dir="${dest}" />
  	
  	<!-- A folder containing the expanded war file -->
  	<mkdir dir="${dest}/web" />
  	
    <echo  file="${dest}/solr-specific-forrest-variables.ent" append="false">
      &lt;!ENTITY solr.specversion "${specversion}"&gt;
    </echo>
  </target>


  <!-- ========================================================================= -->
  <!-- ===================== COMPILATION-RELATED TASKS ========================= -->
  <!-- ========================================================================= -->
  
  <!-- The compilation classpath -->
  <path id="compile.classpath">
    <fileset dir="${lib}">
      <include name="*.jar" />
    </fileset>
    <path refid="lucene.classpath"/>
  </path>

  <target name="compile-solrj"
          description="Compile the java client."
          depends="init-forrest-entities, compile-lucene">

    <solr-javac destdir="${dest}/solrj"
                classpathref="compile.classpath">
      <src path="${src}/common" />
      <src path="${src}/solrj" />
    </solr-javac>
  </target>


  <!-- This depend on all of solr -->
  <path id="compile.classpath.solrj">
    <path refid="compile.classpath" />
    <pathelement location="${dest}/solrj"/>
    <!-- jetty -->
    <fileset dir="example/lib">
      <include name="**/*.jar" />
    </fileset>
  </path>
    
  <!-- Compile the project. -->
  <target name="compile"
          description="Compile the source code."
          depends="compile-solrj,init-forrest-entities">

    <solr-javac destdir="${dest}/solr"
                classpathref="compile.classpath.solrj">
      <src path="${src}/java" />
      <src path="${src}/webapp/src" />
    </solr-javac>
  </target>

  <target name="javadoc-solrj" depends="compile-solrj" description="Generates solrj javadoc documentation.">
    <sequential>
      <mkdir dir="${build.javadoc}/solrj"/>

      <path id="javadoc.classpath">
        <path refid="compile.classpath"/>
      </path>

      <invoke-javadoc
        destdir="${build.javadoc}/solrj"
        title="${Name}-j ${version} API (${specversion})">
        <sources>
          <packageset dir="${src}/common"/>
          <packageset dir="${src}/solrj"/>
        </sources>
      </invoke-javadoc>
    </sequential>
  </target>
  
  <target name="javadoc-core" depends="compile"  description="Generates javadoc documentation for core.">

    <sequential>
      <mkdir dir="${build.javadoc}/solr"/>

      <path id="javadoc.classpath">
        <path refid="compile.classpath"/>
        <path refid="compile.classpath.solrj"/>
        <pathelement location="${dest}/solrj"/>
      </path>

      <invoke-javadoc
        destdir="${build.javadoc}/solr"
      	title="${Name} ${version} core API (${specversion})">
        <sources>
          <packageset dir="${src}/java" />
          <packageset dir="${src}/webapp/src"/>
        </sources>
      </invoke-javadoc>
    </sequential>
  </target>


  <target name="javadoc-all" description="Generate javadoc for core, client and contrib">
    <sequential>
      <mkdir dir="${build.javadoc}"/>

      <path id="javadoc.classpath">
         <path refid="compile.classpath"/>
         <path refid="compile.classpath.solrj"/>
          <fileset dir="contrib">
            <include name="**/lib/**/*.jar"/>
          </fileset>
         <pathelement location="${dest}/client/solrj"/>
      </path>

      <invoke-javadoc destdir="${build.javadoc}">
        <sources>
          <packageset dir="${src}/common" />
          <packageset dir="${src}/solrj" />
          <packageset dir="${src}/java" />
          <packageset dir="${src}/webapp/src" />
          <packageset dir="contrib/dataimporthandler/src/main/java" />
          <!--<packageset dir="contrib/clustering/src/main/java" />-->
          <packageset dir="contrib/extraction/src/main/java" />
          <packageset dir="contrib/analysis-extras/src/java" />
          <group title="Core" packages="org.apache.*" />
          <group title="Common" packages="org.apache.solr.common.*" />
          <group title="SolrJ" packages="org.apache.solr.client.solrj*" />
          <group title="contrib: DataImportHandler" packages="org.apache.solr.handler.dataimport*" />
          <!--<group title="contrib: Clustering" packages="org.apache.solr.handler.clustering*" />-->
          <group title="contrib: Solr Cell" packages="org.apache.solr.handler.extraction*" />
        </sources>
      </invoke-javadoc>
    </sequential>
  </target>

  <target name="javadoc-contrib" description="Generate javadoc for contrib classes" depends="build-contrib">
    <contrib-crawl target="javadoc"
                   failonerror="true"/>
  </target>

  <target name="javadoc" depends="javadoc-core, javadoc-contrib, javadoc-solrj, javadoc-all">
  </target>

  <target name="stub-factories" depends="dist-jar"
          description="Generates stub factories as needed">

    <path id="stub.jars">
      <!-- this needs to be a list of all jars that might contain
           classes we want to build factories for
        -->
      <fileset dir="${lib}">
        <include name="lucene-*.jar"/>
      </fileset>
      <fileset dir="${dist}">
        <include name="*.jar"/>
        <exclude name="*solrj*.jar"/>
      </fileset>
    </path>
    <pathconvert property="jar.list" pathsep=" " refid="stub.jars" />
    <property name="stub.list" value="${dest}/need-stub-factories.txt" />
    <java fork="false" 
          classname="org.apache.solr.util.SuggestMissingFactories"
          logError="true"
          failonerror="true"
          classpathref="test.run.classpath"
          output="${stub.list}">
      <arg line="${jar.list}" />
    </java>
    <fail unless="stub.src.path">...
    
  This task requires that the property 'stub.src.path' be set.
      
  It must contain a "path" listing directories containing source
  files that this task should use when looking for classes that
  need factories created, the format is platform specific --
  typically it is  colon seperated in Unix, semi-colon seperated
  on windows, ie:

  ant stub-factories -Dstub.src.path="./src:../lucene/contrib:../lucene/src/java"
      
  FYI: The file ${stub.list} contains a list of classes
  that seem to need stub factories. (if java files can be found to
  use as guides for creating them).
    </fail>              

    <pathconvert pathsep=" " property="stub.src.dirs">
      <path>
        <pathelement path="${stub.src.path}"/>
      </path>
    </pathconvert>
    <exec executable="${basedir}/src/dev-tools/stub-analysis-factory-maker.pl" 
          dir="src/java/org/apache/solr/analysis/"
          failonerror="true">
        <redirector input="${stub.list}">
           <!-- place to put special case classes we want to ignore -->
           <inputfilterchain>
              <linecontainsregexp negate="true">
                 <!-- only for internal Solr highlighting purposes -->
                 <regexp pattern="TokenOrderingFilter"/>
              </linecontainsregexp>
              <linecontainsregexp negate="true">
                 <!-- no way to leverage this in Solr -->
                 <regexp pattern="CachingTokenFilter"/>
              </linecontainsregexp>
              <linecontainsregexp negate="true">
                 <!-- no way to leverage this in Solr -->
                 <regexp pattern="HyphenationCompoundWordTokenFilter"/>
              </linecontainsregexp>
              <linecontainsregexp negate="true">
                 <!-- no way to leverage these in Solr (yet) -->
                 <regexp pattern="Sink|Tee"/>
              </linecontainsregexp>
              <linecontainsregexp negate="true">
                 <!-- Solr already has a different impl for this -->
                 <regexp pattern="SynonymTokenFilter"/> 
              </linecontainsregexp>
              <linecontainsregexp negate="true">
                 <!-- solr and lucene both have one? ? ? ? -->
                 <regexp pattern="LengthFilter"/> 
              </linecontainsregexp>
              <linecontainsregexp negate="true">
                 <!-- solr provides it's own SnowballPorterFilter variant -->
                 <regexp pattern="SnowballFilter"/> 
              </linecontainsregexp>
           </inputfilterchain>
        </redirector>
      <arg line="${stub.src.dirs}"/>
    </exec>
  </target>


  <!-- ========================================================================= -->
  <!-- ===================== TESTING-RELATED TASKS ============================= -->
  <!-- ========================================================================= -->


  <!-- Classpath for unit test compilation. -->
  <!-- For now, it's the same as main classpath.  Later it will have JUnit, Clover, etc. -->
  <path id="test.compile.classpath">
    <path refid="compile.classpath" />
    <path refid="compile.classpath.solrj" />
    <pathelement location="${dest}/solr"/>
    <pathelement location="${dest}/solrj"/> <!-- include solrj -->
    <pathelement location="${common-solr.dir}/../lucene/build/classes/test" />  <!-- include some lucene test code -->
  </path>

  <path id="test.run.classpath">
    <path refid="test.compile.classpath" />
    <pathelement location="${dest}/tests"/>
    <!-- include the solrj classpath and jetty files included in example -->
    <path refid="compile.classpath.solrj" />
    <pathelement location="${common-solr.dir}/../lucene/build/classes/test" />  <!-- include some lucene test code -->
    <pathelement path="${java.class.path}"/>
  </path>

  <!-- Compile unit tests. -->
  <target name="compileTests"
          description="Compile unit tests."
          depends="compile,compile-solrj">

    <mkdir dir="${dest}/tests" />
    <solr-javac 
       destdir="${dest}/tests"
       classpathref="test.compile.classpath">
      <src path="${src}/test" />
    </solr-javac>
  </target>

  <!-- Run core unit tests. -->
  <target name="test-core"
          description="Runs the core unit tests."
          depends="init-forrest-entities, compileTests, junit" />
	
  <!-- Run contrib unit tests. -->
  <target name="test"
        description="Runs the core unit tests."
        depends="test-core, test-contrib" />

<<<<<<< HEAD
  <condition property="runsequential">
    <or>
      <isset property="testcase"/>
      <isset property="sequential-tests"/>
    </or>
  </condition>

=======
>>>>>>> 2ede77ba
  <target name="junit" depends="compileTests,junit-mkdir,junit-sequential,junit-parallel"/>

  <target name="junit-sequential" if="tests.sequential">
    <junit-macro/>
  </target>

  <target name="junit-parallel" unless="tests.sequential">
   <parallel threadsPerProcessor="${tests.threadspercpu}">
    <junit-macro threadNum="1" threadTotal="8"/>
    <junit-macro threadNum="2" threadTotal="8"/>
    <junit-macro threadNum="3" threadTotal="8"/>
    <junit-macro threadNum="4" threadTotal="8"/>
    <junit-macro threadNum="5" threadTotal="8"/>
    <junit-macro threadNum="6" threadTotal="8"/>
    <junit-macro threadNum="7" threadTotal="8"/>
    <junit-macro threadNum="8" threadTotal="8"/>
   </parallel>
  </target>

  <target name="junit-mkdir">
    <mkdir dir="${junit.output.dir}"/>
  </target>

  <macrodef name="junit-macro">
  <attribute name="threadNum" default="1"/>
  <attribute name="threadTotal" default="1"/>
  <attribute name="tempDir" default="${junit.output.dir}/temp"/>
    <sequential>
    <!-- no description so it doesn't show up in -projecthelp -->  
    <condition property="runall">
      <not>
        <or>
          <isset property="testcase"/>
          <isset property="testpackage"/>
          <isset property="testpackageroot"/>
        </or>
      </not>
    </condition>
    <!-- <mkdir dir="@{tempDir}/@{pattern}"/> 
       This is very loud and obnoxious. abuse touch instead for a "quiet" mkdir
    -->
    <touch file="@{tempDir}/@{threadNum}/quiet.ant" verbose="false" mkdirs="true"/>
    <property name="dir.prop" value=""/>
    <junit printsummary="no"
           haltonfailure="no"
           maxmemory="512M"
           errorProperty="tests.failed"
           failureProperty="tests.failed"
           dir="src/test/test-files/"
           tempdir="@{tempDir}/@{threadNum}"
           forkmode="perBatch"
           >
      <sysproperty key="java.util.logging.config.file" value="${common-solr.dir}/testlogging.properties"/>
      <sysproperty key="tests.luceneMatchVersion" value="${tests.luceneMatchVersion}"/>
      <sysproperty key="tests.codec" value="${tests.codec}"/>
<<<<<<< HEAD
      <jvmarg line="${dir.prop}"/>
=======
      <sysproperty key="tests.locale" value="${tests.locale}"/>
      <sysproperty key="tests.timezone" value="${tests.timezone}"/>
      <sysproperty key="tests.multiplier" value="${tests.multiplier}"/>
      <sysproperty key="tests.iter" value="${tests.iter}"/>
      <sysproperty key="tests.seed" value="${tests.seed}"/>
      <sysproperty key="tests.verbose" value="${tests.verbose}"/>
      <sysproperty key="jetty.testMode" value="1"/>
      <sysproperty key="tempDir" file="@{tempDir}/@{threadNum}"/>
      <sysproperty key="testmethod" value="${testmethod}"/>
      <!-- set whether or not nightly tests should run -->
      <sysproperty key="tests.nightly" value="${tests.nightly}"/>
      <!-- TODO: why is this unconditionally set to "" above? disable for now
         <jvmarg line="${dir.prop}"/>
      -->
>>>>>>> 2ede77ba
      <jvmarg line="${args}"/>

      <formatter classname="${junit.details.formatter}" usefile="false" if="junit.details"/>
      <classpath refid="test.run.classpath"/>
      <assertions>
        <enable package="org.apache.lucene"/>
        <enable package="org.apache.solr"/>
      </assertions>
      <formatter type="${junit.formatter}"/>
      <batchtest fork="yes" todir="${junit.output.dir}" if="runall">
        <fileset dir="src/test" includes="**/Test*.java,**/*Test.java">
          <custom classname="${junit.parallel.selector}" classpathref="test.run.classpath">
          	<param name="divisor" value="@{threadTotal}" />
          	<param name="part" value="@{threadNum}" />
          </custom>
        </fileset>
      </batchtest>
      <batchtest fork="yes" todir="${junit.output.dir}" if="testpackage">
        <fileset dir="src/test" includes="**/${testpackage}/**/Test*.java,**/${testpackage}/**/*Test.java">
          <custom classname="${junit.parallel.selector}" classpathref="test.run.classpath">
      	    <param name="divisor" value="@{threadTotal}" />
      	    <param name="part" value="@{threadNum}" />
          </custom>
      	</fileset>
      </batchtest>
      <batchtest fork="yes" todir="${junit.output.dir}" if="testpackageroot">
        <fileset dir="src/test" includes="**/${testpackageroot}/Test*.java,**/${testpackageroot}/*Test.java">
          <custom classname="${junit.parallel.selector}" classpathref="test.run.classpath">
        	<param name="divisor" value="@{threadTotal}" />
        	<param name="part" value="@{threadNum}" />
          </custom>
        </fileset>
      </batchtest>
      <batchtest fork="yes" todir="${junit.output.dir}" if="testcase">
        <fileset dir="src/test" includes="**/${testcase}.java"/>
      </batchtest>
    </junit>

    <fail if="tests.failed">Tests failed!</fail>
    </sequential>
  </macrodef>

      
  <target name="test-reports"
          description="Generates HTML test reports.">
    <mkdir dir="${junit.reports}"/>
    <junitreport todir="${junit.output.dir}">
      <fileset dir="${junit.output.dir}">
        <include name="TEST-*.xml"/>
      </fileset>
      <report format="frames" todir="${junit.reports}"/>
    </junitreport>
  </target>

  <target name="clover" depends="clover.setup, clover.info"
          description="Instrument the Unit tests using Clover.  Requires a Clover license and clover.jar in the ANT classpath.  To use, specify -Drun.clover=true on the command line."/>

  <target name="clover.setup" if="clover.enabled">
    <taskdef resource="cloverlib.xml"/>
    <mkdir dir="${clover.db.dir}"/>
    <clover-setup initString="${clover.db.dir}/solr_coverage.db">
      <fileset dir="src/common"/>
      <fileset dir="src/solrj"/>
      <fileset dir="src/java"/>
      <fileset dir="src/webapp/src"/>
      <fileset dir="contrib/dataimporthandler/src/main/java" />
      <fileset dir="contrib/clustering/src/main/java" />
      <fileset dir="contrib/extraction/src/main/java" />
      <fileset dir="contrib/analysis-extras/src/java" />
    </clover-setup>
  </target>

  <target name="clover.info" unless="clover.present">
  	<echo>
      Clover not found. Code coverage reports disabled.
  	</echo>
  </target>

  <target name="clover.check">
	<fail unless="clover.present">
	  ##################################################################
      Clover not found.
      Please make sure clover.jar is in ANT_HOME/lib, or made available
      to Ant using other mechanisms like -lib or CLASSPATH.
      ##################################################################
  	</fail>
  </target>
    <!--
     Run after Junit tests.
     -->
  <target name="generate-clover-reports" depends="clover.check, clover">
    <mkdir dir="${clover.report.dir}"/>
    <clover-report>
       <current outfile="${clover.report.dir}/clover.xml"
                title="${fullnamever}">
          <format type="xml"/>
       </current>
       <current outfile="${clover.report.dir}" title="${fullnamever}">
          <format type="html"/>
       </current>
    </clover-report>
  </target>


  <!-- ========================================================================= -->
  <!-- ===================== DISTRIBUTION-RELATED TASKS ======================== -->
  <!-- ========================================================================= -->


  <!-- Creates the Solr distribution files. -->
  <target name="dist"
          description="Creates the Solr distribution files."
          depends="init-forrest-entities, dist-solrj, dist-jar, dist-contrib, dist-war" />

  <!-- Creates the Solr WAR file. -->
  <target name="dist-war"
          description="Creates the Solr WAR Distribution file."
          depends="compile, make-manifest, dist-jar, dist-solrj, lucene-jars-to-solr">
    <mkdir dir="${dist}" />
    <war destfile="${dist}/${fullnamever}.war"
         webxml="${web.xml}"
         filesetmanifest="skip"
         manifest="${dest}/META-INF/MANIFEST.MF">
       <lib dir="${lib}">
         <exclude name="servlet-api*.jar" />
         <exclude name="easymock.jar" />
         <exclude name="junit-*.jar" />
         <exclude name="*.txt" />
         <exclude name="*.template" />
       </lib>
      
       <lib dir="${lucene-libs}"/>
         
       <lib dir="${dist}">
         <include name="${fullname}-solrj-${version}.jar" />
         <include name="${fullname}-core-${version}.jar" />
       </lib>
       <fileset dir="${src}/webapp/web" />
       
       <!-- Include anything put in by contrib projects -->
       <fileset dir="${dest}/web" />
       	
       <metainf dir="${basedir}" includes="LICENSE.txt,NOTICE.txt"/>
    </war>
  </target>

  <target name="dist-src" description="Creates the Solr source distribution files"
          depends="make-manifest">
    <mkdir dir="${dist}" />

    <solr-jar destfile="${dist}/${fullname}-solrj-src-${version}.jar">
      <fileset dir="${src}/common" />
      <fileset dir="${src}/solrj"/>
    </solr-jar>
    	
    <solr-jar destfile="${dist}/${fullname}-core-src-${version}.jar">
      <fileset dir="${src}/java" />
      <fileset dir="${src}/webapp/src"/>
    </solr-jar>
  	
    <solr-jar destfile="${dist}/apache-solr-dataimporthandler-src-${version}.jar"
              basedir="contrib/dataimporthandler/src/main/java" />
    <solr-jar destfile="${dist}/apache-solr-dataimporthandler-extras-src-${version}.jar"
              basedir="contrib/dataimporthandler/src/extras/main/java" />

    <solr-jar destfile="${dist}/apache-solr-cell-src-${version}.jar"
              basedir="contrib/extraction/src" />
    <!--<solr-jar destfile="${dist}/apache-solr-clustering-src-${version}.jar"
              basedir="contrib/clustering/src" />-->
<<<<<<< HEAD
=======
    <solr-jar destfile="${dist}/apache-solr-analysis-extras-src-${version}.jar"
              basedir="contrib/analysis-extras/src" />
>>>>>>> 2ede77ba
  </target>

  <target name="dist-javadoc" description="Creates the Solr javadoc distribution files"
          depends="make-manifest, javadoc">
    <mkdir dir="${dist}" />

    <solr-jar destfile="${dist}/${fullname}-core-docs-${version}.jar"
              basedir="${build.javadoc}/solr" />
    <solr-jar destfile="${dist}/${fullname}-solrj-docs-${version}.jar"
              basedir="${build.javadoc}/solrj" />
    <solr-jar destfile="${dist}/apache-solr-dataimporthandler-docs-${version}.jar"
              basedir="${build.javadoc}/contrib-solr-dataimporthandler" />
    <!--<solr-jar destfile="${dist}/apache-solr-clustering-docs-${version}.jar"
              basedir="${build.javadoc}/contrib-solr-clustering" />-->
    <solr-jar destfile="${dist}/apache-solr-cell-docs-${version}.jar"
              basedir="${build.javadoc}/contrib-solr-cell" />
    <solr-jar destfile="${dist}/apache-solr-analysis-extras-docs-${version}.jar"
              basedir="${build.javadoc}/contrib-solr-analysis-extras" />
  </target>

  <!-- Creates the solr jar. -->
  <target name="dist-jar"
          description="Creates the Solr JAR Distribution file."
          depends="compile, make-manifest">
    <mkdir dir="${dist}" />
    <solr-jar destfile="${dist}/${fullname}-core-${version}.jar">
      <fileset dir="${dest}/solr" />
    </solr-jar>

  </target>

  <!-- Creates the solr jar. -->
  <target name="dist-solrj"
          description="Creates the Solr JAR Distribution file."
          depends="compile-solrj, make-manifest">
    <mkdir dir="${dist}" />
    <solr-jar
         destfile="${dist}/${fullname}-solrj-${version}.jar"
         basedir="${dest}/solrj" />

    <mkdir  dir="${dist}/solrj-lib" />
    <copy todir="${dist}/solrj-lib">
      <fileset dir="${lib}">
        <include name="commons-codec-*.jar"/>
        <include name="commons-io-*.jar"/>
        <include name="commons-httpclient-*.jar"/>
        <include name="*stax-*.jar" />
        <include name="wstx-*.jar" />
        <include name="jcl-over-slf4j-*.jar" />
        <include name="slf4j-api-*.jar" />
      </fileset>
    </copy>
      
  </target>

  <target name="example" 
          description="Creates a runnable example configuration."
          depends="init-forrest-entities,compile-lucene,dist-contrib,dist-war,example-contrib">
    <copy file="${dist}/${fullnamever}.war"
          tofile="${example}/webapps/${ant.project.name}.war"/>
    <jar destfile="${example}/exampledocs/post.jar"
         basedir="${dest}/solr"
         filesetmanifest="skip"
         includes="org/apache/solr/util/SimplePostTool*.class">
       <manifest>
          <attribute name="Main-Class"
                     value="org.apache.solr.util.SimplePostTool"/>
       </manifest>
    </jar>

    <delete includeemptydirs="true">
      <fileset dir="${example}/work" includes="**/*"/>
    </delete>
    <echo>See ${example}/README.txt for how to run the Solr example configuration.</echo>
  </target>
	
  <target name="run-example" depends="example"
          description="Run Solr interactively, via Jetty.  -Dexample.debug=true to enable JVM debugger">
    <property name="example.solr.home" location="example/solr"/>
    <property name="example.data.dir" location="example/solr/data"/>
    <property name="example.debug.suspend" value="n"/>
    <property name="example.jetty.port" value="8983"/>
    <condition property="example.jvm.line" value="-Xdebug -Xrunjdwp:transport=dt_socket,server=y,suspend=${example.debug.suspend},address=5005">
      <isset property="example.debug"/>
    </condition>
    <property name="example.jvm.line" value=""/>
    <property name="example.heap.size" value="512M"/>
    <java jar="${example}/start.jar" fork="true" dir="${example}" maxmemory="${example.heap.size}">
      <jvmarg line="${example.jvm.line}"/>
      <sysproperty key="solr.solr.home" file="${example.solr.home}"/>
      <sysproperty key="solr.data.dir" file="${example.data.dir}"/>
      <sysproperty key="jetty.port" value="${example.jetty.port}"/>
    </java>

  </target>
  
  <!-- make a distribution -->
  <target name="package" depends="generate-maven-artifacts"/>

  <target name="create-package"
          description="Packages the Solr Distribution files and Documentation."
          depends="dist, example, javadoc, dist-src, dist-javadoc">

    <copy failonerror="false" todir="${build.docs}">
      <fileset dir="site" />
    </copy>

    <delete file="${dist}/${fullnamever}.tgz" failonerror="false" />
    <delete file="${dist}/${fullnamever}.zip" failonerror="false" />

    <tar destfile="${dist}/${fullnamever}.tgz" compression="gzip" longfile="gnu">
      <tarfileset dir="."
        prefix="${fullnamever}"
        includes="LICENSE.txt NOTICE.txt *.txt *.xml lucene-libs/** lib/** src/** example/** client/** contrib/"
        excludes="lib/README.committers.txt **/data/ **/logs/* **/classes/ **/*.sh **/bin/ src/scripts/ src/site/build/ **/target/ client/ruby/flare/ client/python contrib/**/build/ **/*.iml **/*.ipr **/*.iws contrib/clustering/example/lib/** contrib/clustering/lib/downloads/** contrib/analysis-extras/lib/**" />
      <tarfileset dir="."
        prefix="${fullnamever}"
        includes="src/test/test-files/solr/lib/classes/empty-file-main-lib.txt" />
      <tarfileset dir="."
        mode="755"
        prefix="${fullnamever}"
        includes="**/*.sh **/bin/ src/scripts/" />
      <tarfileset dir="."
        prefix="${fullnamever}"
        includes="dist/**"
        excludes="*.tgz *.zip *.md5 **/*src*.jar **/*docs*.jar" />
      <tarfileset dir="${build.docs}"
        prefix="${fullnamever}/docs/" />
    </tar>
    <solr-checksum file="${dist}/${fullnamever}.tgz"/>

    <gunzip src="${dist}/${fullnamever}.tgz" dest="${dest}/${fullnamever}.tar"/>
    <untar src="${dest}/${fullnamever}.tar" dest="${dest}"/>

    <fixcrlf srcdir="${dest}/${fullnamever}"
       eol="crlf"
       includes="**/*.txt **/*.xml **/*.java **/*.html **/*.csv **/*.css **/*.properties **/*.jsp **/*.xsl **/*.py **/*.rb **/*.js **/*.json **/*.pl"
     />

    <zip destfile="${dist}/${fullnamever}.zip">
      <zipfileset dir="${dest}/${fullnamever}"
        prefix="${fullnamever}" 
        excludes="**/*.sh **/bin/ src/scripts/" />
      <zipfileset dir="${dest}/${fullnamever}"
        prefix="${fullnamever}"
        includes="**/*.sh **/bin/ src/scripts/"
        filemode="755" />
    </zip>
    <solr-checksum file="${dist}/${fullnamever}.zip"/>

  </target>

  	<target name="build-site" depends="svn-up, init-forrest-entities" description="Prototype Helper for Committers.  Assumes SVN is in the path">
		<delete dir="src/site/build"/>
		<exec executable="forrest" dir="src/site"/>
		<copy todir="site">
			<fileset dir="src/site/build/site"/>
		</copy>
		<exec executable="svn" dir="site">
			<arg value="ci"/>
			<arg value="-m"/>
			<arg value="&quot;Forrest Entity updates&quot;"/>
		</exec>
    <exec executable="svn" dir="src/site">
                    <arg value="ci"/>
                    <arg value="-m"/>
                    <arg value="&quot;Forrest Entity updates&quot;"/>
            </exec>
    <antcall target="svn-up"/>

  </target>
	<target name="svn-up">
		<exec executable="svn">
			<arg value="update"/>
		</exec>
	</target>

  <target name="clean-dist-signatures">
    <delete failonerror="false">
      <fileset dir="${dist}">
        <include name="**/*.asc"/>
      </fileset>
    </delete>
  </target>
  <target name="sign-artifacts" depends="clean-dist-signatures">
    <!--<property file="${user.home}/.solr/build.properties" />-->
    <input message="password:>" addproperty="gpg.passphrase">
      <handler classname="org.apache.tools.ant.input.SecureInputHandler" />
    </input>
    <sign-artifact input.file="${dist}/${fullnamever}.tgz" output.file="${dist}/${fullnamever}.tgz.asc" gpg.passphrase="${gpg.passphrase}"/>
    <sign-artifact input.file="${dist}/${fullnamever}.zip" output.file="${dist}/${fullnamever}.zip.asc" gpg.passphrase="${gpg.passphrase}"/>

    <!-- Maven artifacts -->
    <sign-maven-dependency-artifacts artifact.id="solr-commons-csv" gpg.passphrase="${gpg.passphrase}"/>
    <sign-maven-artifacts artifact.id="solr-core" gpg.passphrase="${gpg.passphrase}"/>
    <sign-maven-artifacts artifact.id="solr-dataimporthandler" gpg.passphrase="${gpg.passphrase}"/>
    <sign-maven-artifacts artifact.id="solr-dataimporthandler-extras" gpg.passphrase="${gpg.passphrase}"/>
    <!--<sign-maven-artifacts artifact.id="solr-clustering" gpg.passphrase="${gpg.passphrase}"/>-->

    <sign-maven-artifacts artifact.id="solr-cell" gpg.passphrase="${gpg.passphrase}"/>
    <sign-maven-dependency-artifacts artifact.id="solr-lucene-analyzers" gpg.passphrase="${gpg.passphrase}"/>
    <sign-maven-dependency-artifacts artifact.id="solr-lucene-core" gpg.passphrase="${gpg.passphrase}"/>
    <sign-maven-dependency-artifacts artifact.id="solr-lucene-highlighter" gpg.passphrase="${gpg.passphrase}"/>
    <sign-maven-dependency-artifacts artifact.id="solr-lucene-queries" gpg.passphrase="${gpg.passphrase}"/>
    <sign-maven-dependency-artifacts artifact.id="solr-lucene-snowball" gpg.passphrase="${gpg.passphrase}"/>
    <sign-maven-dependency-artifacts artifact.id="solr-lucene-spellchecker" gpg.passphrase="${gpg.passphrase}"/>
    <sign-maven-artifacts artifact.id="solr-solrj" gpg.passphrase="${gpg.passphrase}"/>

    <!-- Thes are special since there are no jars, just poms -->
    <sign-artifact input.file="${maven.dist.prefix}/solr-parent/${version}/solr-parent-${version}.pom" gpg.passphrase="${gpg.passphrase}"/>
    <sign-artifact input.file="${maven.dist.prefix}/solr-lucene-contrib/${version}/solr-lucene-contrib-${version}.pom" gpg.passphrase="${gpg.passphrase}"/>

  </target>




  <target name="prepare-release" depends="clean, svn-up, build-site, package, sign-artifacts" description="Prototype helper for Committers.  Assumes gpg is in the path">

    <tar destfile="${dist}/solr-maven.tar" longfile="gnu">
		  <tarfileset dir="${dist}/maven" prefix="maven"/>
    </tar>
	<tar destfile="${dist}/solr.tar" longfile="gnu">
		<tarfileset dir="${dist}" includes="${fullnamever}.* solr-maven.tar" excludes="${fullnamever}.war"/>
	</tar>
  </target>

  <target name="generate-maven-artifacts" depends="maven.ant.tasks-check, create-package">
    <sequential>

      <!--

       !!!!!!!!!!
       NOTE:  If you add new artifacts, please make sure you also add to the sign-artifacts target
       so that they get signed during release.
      !!!!!!!
       -->

      <mkdir dir="${maven.build.dir}"/>
      <mkdir dir="${maven.dist.dir}"/>

      <!-- ========== SOLR PARENT POM ========== -->

      <m2-deploy pom.xml="src/maven/solr-parent-pom.xml.template"/>

      <!-- ========== SOLR SPECIFIC COMMONS CSV ========== -->
      <m2-deploy  pom.xml="lib/solr-commons-csv-pom.xml.template"
                  jar.file="lib/commons-csv-1.0-SNAPSHOT-r966014.jar" />

      <!-- ========== SOLR ARTIFACTS ========== -->

      <m2-deploy  pom.xml="lib/apache-solr-noggit-pom.xml.template"
                 jar.file="lib/apache-solr-noggit-r944541.jar" />

      <m2-deploy pom.xml="contrib/dataimporthandler/solr-dataimporthandler-pom.xml.template"
                 jar.file="${dist}/apache-solr-dataimporthandler-${version}.jar">
        <artifact-attachments>
          <attach file="${dist}/apache-solr-dataimporthandler-src-${version}.jar" classifier="sources"/>
          <attach file="${dist}/apache-solr-dataimporthandler-docs-${version}.jar" classifier="javadoc"/>
        </artifact-attachments>
      </m2-deploy>

      <m2-deploy pom.xml="contrib/dataimporthandler/solr-dataimporthandler-extras-pom.xml.template"
                 jar.file="${dist}/apache-solr-dataimporthandler-extras-${version}.jar">

        <artifact-attachments>
          <attach file="${dist}/apache-solr-dataimporthandler-extras-src-${version}.jar" classifier="sources"/>
          <attach file="${dist}/apache-solr-dataimporthandler-docs-${version}.jar" classifier="javadoc"/>
        </artifact-attachments>
      </m2-deploy>

      <m2-deploy pom.xml="contrib/extraction/solr-cell-pom.xml.template"
                 jar.file="${dist}/apache-solr-cell-${version}.jar">
        <artifact-attachments>
          <attach file="${dist}/apache-solr-cell-src-${version}.jar" classifier="sources"/>
          <attach file="${dist}/apache-solr-cell-docs-${version}.jar" classifier="javadoc"/>
        </artifact-attachments>
      </m2-deploy>

      <!--<m2-deploy pom.xml="contrib/clustering/solr-clustering-pom.xml.template"
      jar.file="${dist}/apache-solr-clustering-${version}.jar">

        <artifact-attachments>
          <attach file="${dist}/apache-solr-clustering-src-${version}.jar" classifier="sources"/>
          <attach file="${dist}/apache-solr-clustering-docs-${version}.jar" classifier="javadoc"/>
        </artifact-attachments>
      </m2-deploy>-->
      <!-- Clustring specific -->
      <!-- TODO: MORE NEEDED HERE ONCE WE FINALIZE THE LIBS FOR CARROT -->
      <!-- end clustering specific -->

      <m2-deploy pom.xml="src/maven/solr-core-pom.xml.template"
                 jar.file="${dist}/apache-solr-core-${version}.jar">

        <artifact-attachments>
          <attach file="${dist}/apache-solr-core-src-${version}.jar" classifier="sources"/>
          <attach file="${dist}/apache-solr-core-docs-${version}.jar" classifier="javadoc"/>
        </artifact-attachments>

      </m2-deploy>

      <m2-deploy pom.xml="src/maven/solr-solrj-pom.xml.template"
                 jar.file="${dist}/apache-solr-solrj-${version}.jar">

        <artifact-attachments>
          <attach file="${dist}/apache-solr-solrj-src-${version}.jar" classifier="sources"/>
          <attach file="${dist}/apache-solr-solrj-docs-${version}.jar" classifier="javadoc"/>
        </artifact-attachments>

      </m2-deploy>

    </sequential>
  </target>

  <target name="nightly"
          depends="set-fsdir, test, create-package">
     <!-- no description, don't advertise -->
  </target>
  
  <target name="set-fsdir">
     <property name="use.fsdir" value="true"/>
  </target>
  
  <target name="-taskdef">
    <typedef resource="org/apache/rat/anttasks/antlib.xml" uri="antlib:rat.anttasks">
      <classpath>
        <fileset dir="." includes="rat*.jar"/>
      </classpath>
    </typedef>
  </target>
  <target name="rat-sources" depends="-taskdef"
    description="runs the tasks over src/java excluding the license directory">
    <rat:report xmlns:rat="antlib:org.apache.rat.anttasks">
      <fileset dir="src/java"/>
      <fileset dir="src/common"/>
      <fileset dir="src/solrj"/>
      <fileset dir="client">
        <exclude name="**/CHANGES.*"/>
      </fileset>
      <fileset dir="contrib/dataimporthandler/src/main/java"/>
      <fileset dir="contrib/dataimporthandler/src/test/java"/>
      <fileset dir="contrib/clustering/src/main/java"/>
      <fileset dir="contrib/clustering/src/test/java"/>
      <fileset dir="contrib/extraction/src/main/java"/>
      <fileset dir="contrib/extraction/src/test/java"/>
      <fileset dir="contrib/analysis-extras/src/test"/>
      <fileset dir="contrib/analysis-extras/src/test"/>
    </rat:report>
  </target>

	
  <!-- ========================================================================= -->
  <!-- ===================== Runtime: luke         ============================= -->
  <!-- ========================================================================= -->
  <property  name="luke.version" value="1.0.1"/>
  <available file="luke/luke-${luke.version}.jar" property="luke.jar.exists" />
  <target name="luke-download" unless="luke.jar.exists" depends="proxy.setup">
    <mkdir dir="luke"/>
    <get src="http://luke.googlecode.com/files/luke-${luke.version}.jar"
        dest="luke/luke-${luke.version}.jar"/>
  </target>
  <path id="luke.classpath">
    <pathelement location="${common-solr.dir}/../lucene/build/classes/java" />
    <pathelement location="${common-solr.dir}/../lucene/build/contrib/xml-query-parser/classes/java" />

  </path>
  <target name="luke" depends="luke-download">
    <java fork="true" 
          classname="org.getopt.luke.Luke"
          logError="true"
          failonerror="true">
      <classpath>
        <fileset dir="luke">
          <include name="luke-${luke.version}.jar"/>
        </fileset>
        <path refid="lucene.classpath"/>
        <path refid="luke.classpath"/>
        <path refid="test.run.classpath"/>
       </classpath>
    </java>
  </target>

</project>

<|MERGE_RESOLUTION|>--- conflicted
+++ resolved
@@ -373,16 +373,6 @@
         description="Runs the core unit tests."
         depends="test-core, test-contrib" />
 
-<<<<<<< HEAD
-  <condition property="runsequential">
-    <or>
-      <isset property="testcase"/>
-      <isset property="sequential-tests"/>
-    </or>
-  </condition>
-
-=======
->>>>>>> 2ede77ba
   <target name="junit" depends="compileTests,junit-mkdir,junit-sequential,junit-parallel"/>
 
   <target name="junit-sequential" if="tests.sequential">
@@ -438,9 +428,6 @@
       <sysproperty key="java.util.logging.config.file" value="${common-solr.dir}/testlogging.properties"/>
       <sysproperty key="tests.luceneMatchVersion" value="${tests.luceneMatchVersion}"/>
       <sysproperty key="tests.codec" value="${tests.codec}"/>
-<<<<<<< HEAD
-      <jvmarg line="${dir.prop}"/>
-=======
       <sysproperty key="tests.locale" value="${tests.locale}"/>
       <sysproperty key="tests.timezone" value="${tests.timezone}"/>
       <sysproperty key="tests.multiplier" value="${tests.multiplier}"/>
@@ -455,7 +442,6 @@
       <!-- TODO: why is this unconditionally set to "" above? disable for now
          <jvmarg line="${dir.prop}"/>
       -->
->>>>>>> 2ede77ba
       <jvmarg line="${args}"/>
 
       <formatter classname="${junit.details.formatter}" usefile="false" if="junit.details"/>
@@ -625,11 +611,8 @@
               basedir="contrib/extraction/src" />
     <!--<solr-jar destfile="${dist}/apache-solr-clustering-src-${version}.jar"
               basedir="contrib/clustering/src" />-->
-<<<<<<< HEAD
-=======
     <solr-jar destfile="${dist}/apache-solr-analysis-extras-src-${version}.jar"
               basedir="contrib/analysis-extras/src" />
->>>>>>> 2ede77ba
   </target>
 
   <target name="dist-javadoc" description="Creates the Solr javadoc distribution files"
