/**
 * Licensed to the Apache Software Foundation (ASF) under one or more
 * contributor license agreements.  See the NOTICE file distributed with
 * this work for additional information regarding copyright ownership.
 * The ASF licenses this file to You under the Apache License, Version 2.0
 * (the "License"); you may not use this file except in compliance with
 * the License.  You may obtain a copy of the License at
 *
 *     http://www.apache.org/licenses/LICENSE-2.0
 *
 * Unless required by applicable law or agreed to in writing, software
 * distributed under the License is distributed on an "AS IS" BASIS,
 * WITHOUT WARRANTIES OR CONDITIONS OF ANY KIND, either express or implied.
 * See the License for the specific language governing permissions and
 * limitations under the License.
 */
package org.apache.solr.handler.dataimport;

<<<<<<< HEAD
import junit.framework.Assert;
import static org.apache.solr.handler.dataimport.AbstractDataImportHandlerTestCase.createMap;

import org.apache.solr.SolrTestCaseJ4;
=======
>>>>>>> 2ede77ba
import org.junit.Test;

import java.util.ArrayList;
import java.util.List;
import java.util.Map;

/**
 * Test for FieldReaderDataSource
 *
 * @version $Id$
 * @see org.apache.solr.handler.dataimport.FieldReaderDataSource
 * @since 1.4
 */
<<<<<<< HEAD
public class TestFieldReader extends SolrTestCaseJ4 {
=======
public class TestFieldReader extends AbstractDataImportHandlerTestCase {
>>>>>>> 2ede77ba

  @Test
  public void simple() {
    DataImporter di = new DataImporter();
    di.loadAndInit(config);
    TestDocBuilder.SolrWriterImpl sw = new TestDocBuilder.SolrWriterImpl();
    DataImporter.RequestParams rp = new DataImporter.RequestParams(createMap("command", "full-import"));
    List<Map<String, Object>> l = new ArrayList<Map<String, Object>>();
    l.add(createMap("xml", xml));
    MockDataSource.setIterator("select * from a", l.iterator());
    di.runCmd(rp, sw);
    assertEquals(sw.docs.get(0).getFieldValue("y"), "Hello");
    MockDataSource.clearCache();
  }

  String config = "<dataConfig>\n" +
          "  <dataSource type=\"FieldReaderDataSource\" name=\"f\"/>\n" +
          "  <dataSource type=\"MockDataSource\"/>\n" +
          "  <document>\n" +
          "    <entity name=\"a\" query=\"select * from a\" >\n" +
          "      <entity name=\"b\" dataSource=\"f\" processor=\"XPathEntityProcessor\" forEach=\"/x\" dataField=\"a.xml\">\n" +
          "        <field column=\"y\" xpath=\"/x/y\"/>\n" +
          "      </entity>\n" +
          "    </entity>\n" +
          "  </document>\n" +
          "</dataConfig>";

  String xml = "<x>\n" +
          " <y>Hello</y>\n" +
          "</x>";
}<|MERGE_RESOLUTION|>--- conflicted
+++ resolved
@@ -16,13 +16,6 @@
  */
 package org.apache.solr.handler.dataimport;
 
-<<<<<<< HEAD
-import junit.framework.Assert;
-import static org.apache.solr.handler.dataimport.AbstractDataImportHandlerTestCase.createMap;
-
-import org.apache.solr.SolrTestCaseJ4;
-=======
->>>>>>> 2ede77ba
 import org.junit.Test;
 
 import java.util.ArrayList;
@@ -36,11 +29,7 @@
  * @see org.apache.solr.handler.dataimport.FieldReaderDataSource
  * @since 1.4
  */
-<<<<<<< HEAD
-public class TestFieldReader extends SolrTestCaseJ4 {
-=======
 public class TestFieldReader extends AbstractDataImportHandlerTestCase {
->>>>>>> 2ede77ba
 
   @Test
   public void simple() {
