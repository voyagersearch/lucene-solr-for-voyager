--- conflicted
+++ resolved
@@ -49,18 +49,10 @@
   }
 
   public void testInvalidElementSizes() {
-<<<<<<< HEAD
-    final Random r = newRandom();
-    int num = 10000 * RANDOM_MULTIPLIER;
-    for (int iter = 0; iter < num; iter++) {
-      final int minTargetSize = r.nextInt(Integer.MAX_VALUE);
-      final int elemSize = r.nextInt(11);
-=======
     int num = 10000 * RANDOM_MULTIPLIER;
     for (int iter = 0; iter < num; iter++) {
       final int minTargetSize = random.nextInt(Integer.MAX_VALUE);
       final int elemSize = random.nextInt(11);
->>>>>>> 2ede77ba
       final int v = ArrayUtil.oversize(minTargetSize, elemSize);
       assertTrue(v >= minTargetSize);
     }
