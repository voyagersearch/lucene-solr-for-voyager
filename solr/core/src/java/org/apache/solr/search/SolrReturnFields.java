--- conflicted
+++ resolved
@@ -262,15 +262,9 @@
           TransformerFactory factory = req.getCore().getTransformerFactory( augmenterName );
           if( factory != null ) {
             MapSolrParams augmenterParams = new MapSolrParams( augmenterArgs );
-<<<<<<< HEAD
-            DocTransformer xform = factory.create(disp, augmenterParams, req);
-            if(xform!=null) {
-              augmenters.addTransformer(xform);
-=======
             DocTransformer t = factory.create(disp, augmenterParams, req);
             if(t!=null) {
               augmenters.addTransformer( t );
->>>>>>> 8963d003
             }
           }
           else {
