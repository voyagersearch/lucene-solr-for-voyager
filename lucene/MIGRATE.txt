
LUCENE-2380: FieldCache.getStrings/Index --> FieldCache.getDocTerms/Index

  * The field values returned when sorting by SortField.STRING are now
    BytesRef.  You can call value.utf8ToString() to convert back to
    string, if necessary.

  * In FieldCache, getStrings (returning String[]) has been replaced
    with getTerms (returning a FieldCache.DocTerms instance).
    DocTerms provides a getTerm method, taking a docID and a BytesRef
    to fill (which must not be null), and it fills it in with the
    reference to the bytes for that term.

    If you had code like this before:

      String[] values = FieldCache.DEFAULT.getStrings(reader, field);
      ...
      String aValue = values[docID];

    you can do this instead:

      DocTerms values = FieldCache.DEFAULT.getTerms(reader, field);
      ...
      BytesRef term = new BytesRef();
      String aValue = values.getTerm(docID, term).utf8ToString();

    Note however that it can be costly to convert to String, so it's
    better to work directly with the BytesRef.

  * Similarly, in FieldCache, getStringIndex (returning a StringIndex
    instance, with direct arrays int[] order and String[] lookup) has
    been replaced with getTermsIndex (returning a
    FieldCache.DocTermsIndex instance).  DocTermsIndex provides the
    getOrd(int docID) method to lookup the int order for a document,
    lookup(int ord, BytesRef reuse) to lookup the term from a given
    order, and the sugar method getTerm(int docID, BytesRef reuse)
    which internally calls getOrd and then lookup.

    If you had code like this before:

      StringIndex idx = FieldCache.DEFAULT.getStringIndex(reader, field);
      ...
      int ord = idx.order[docID];
      String aValue = idx.lookup[ord];

    you can do this instead:

      DocTermsIndex idx = FieldCache.DEFAULT.getTermsIndex(reader, field);
      ...
      int ord = idx.getOrd(docID);
      BytesRef term = new BytesRef();
      String aValue = idx.lookup(ord, term).utf8ToString();

    Note however that it can be costly to convert to String, so it's
    better to work directly with the BytesRef.

    DocTermsIndex also has a getTermsEnum() method, which returns an
    iterator (TermsEnum) over the term values in the index (ie,
    iterates ord = 0..numOrd()-1).

  * StringComparatorLocale is now more CPU costly than it was before
    (it was already very CPU costly since it does not compare using
    indexed collation keys; use CollationKeyFilter for better
    performance), since it converts BytesRef -> String on the fly.
    Also, the field values returned when sorting by SortField.STRING
    are now BytesRef.

  * FieldComparator.StringOrdValComparator has been renamed to
    TermOrdValComparator, and now uses BytesRef for its values.
    Likewise for StringValComparator, renamed to TermValComparator.
    This means when sorting by SortField.STRING or
    SortField.STRING_VAL (or directly invoking these comparators) the
    values returned in the FieldDoc.fields array will be BytesRef not
    String.  You can call the .utf8ToString() method on the BytesRef
    instances, if necessary.



LUCENE-1458, LUCENE-2111: Flexible Indexing

  Flexible indexing changed the low level fields/terms/docs/positions
  enumeration APIs.  Here are the major changes:

    * Terms are now binary in nature (arbitrary byte[]), represented
      by the BytesRef class (which provides an offset + length "slice"
      into an existing byte[]).

    * Fields are separately enumerated (FieldsEnum) from the terms
      within each field (TermEnum).  So instead of this:

        TermEnum termsEnum = ...;
	while(termsEnum.next()) {
	  Term t = termsEnum.term();
	  System.out.println("field=" + t.field() + "; text=" + t.text());
        }

      Do this:
 
        FieldsEnum fieldsEnum = ...;
	String field;
	while((field = fieldsEnum.next()) != null) {
	  TermsEnum termsEnum = fieldsEnum.terms();
	  BytesRef text;
	  while((text = termsEnum.next()) != null) {
	    System.out.println("field=" + field + "; text=" + text.utf8ToString());
	  }

    * TermDocs is renamed to DocsEnum.  Instead of this:

        while(td.next()) {
	  int doc = td.doc();
	  ...
	}

      do this:

        int doc;
	while((doc = td.next()) != DocsEnum.NO_MORE_DOCS) {
	  ...
 	}

      Instead of this:
      
        if (td.skipTo(target)) {
	  int doc = td.doc();
	  ...
	}

      do this:
      
<<<<<<< HEAD
        if ((doc=td.skipTo(target)) != DocsEnum.NO_MORE_DOCS) {
=======
        if ((doc=td.advance(target)) != DocsEnum.NO_MORE_DOCS) {
>>>>>>> 2ede77ba
	  ...
	}

      The bulk read API has also changed.  Instead of this:

        int[] docs = new int[256];
        int[] freqs = new int[256];

        while(true) {
          int count = td.read(docs, freqs)
          if (count == 0) {
            break;
          }
          // use docs[i], freqs[i]
        }

      do this:

        DocsEnum.BulkReadResult bulk = td.getBulkResult();
        while(true) {
          int count = td.read();
          if (count == 0) {
            break;
          }
          // use bulk.docs.ints[i] and bulk.freqs.ints[i]
        }

    * TermPositions is renamed to DocsAndPositionsEnum, and no longer
      extends the docs only enumerator (DocsEnum).

    * Deleted docs are no longer implicitly filtered from
      docs/positions enums.  Instead, you pass a Bits
      skipDocs (set bits are skipped) when obtaining the enums.  Also,
      you can now ask a reader for its deleted docs.

    * The docs/positions enums cannot seek to a term.  Instead,
      TermsEnum is able to seek, and then you request the
      docs/positions enum from that TermsEnum.

    * TermsEnum's seek method returns more information.  So instead of
      this:

        Term t;
        TermEnum termEnum = reader.terms(t);
	if (t.equals(termEnum.term())) {
	  ...
        }

      do this:

        TermsEnum termsEnum = ...;
	BytesRef text;
	if (termsEnum.seek(text) == TermsEnum.SeekStatus.FOUND) {
	  ...
	}

      SeekStatus also contains END (enumerator is done) and NOT_FOUND
      (term was not found but enumerator is now positioned to the next
      term).

    * TermsEnum has an ord() method, returning the long numeric
      ordinal (ie, first term is 0, next is 1, and so on) for the term
      it's not positioned to.  There is also a corresponding seek(long
      ord) method.  Note that these methods are optional; in
      particular the MultiFields TermsEnum does not implement them.


  How you obtain the enums has changed.  The primary entry point is
  the Fields class.  If you know your reader is a single segment
  reader, do this:

    Fields fields = reader.Fields();
    if (fields != null) {
      ...
    }

  If the reader might be multi-segment, you must do this:
    
    Fields fields = MultiFields.getFields(reader);
    if (fields != null) {
      ...
    }
  
  The fields may be null (eg if the reader has no fields).

  Note that the MultiFields approach entails a performance hit on
  MultiReaders, as it must merge terms/docs/positions on the fly. It's
  generally better to instead get the sequential readers (use
  oal.util.ReaderUtil) and then step through those readers yourself,
  if you can (this is how Lucene drives searches).

  If you pass a SegmentReader to MultiFields.fiels it will simply
  return reader.fields(), so there is no performance hit in that
  case.

  Once you have a non-null Fields you can do this:

    Terms terms = fields.terms("field");
    if (terms != null) {
      ...
    }

  The terms may be null (eg if the field does not exist).

  Once you have a non-null terms you can get an enum like this:

    TermsEnum termsEnum = terms.iterator();

  The returned TermsEnum will not be null.

  You can then .next() through the TermsEnum, or seek.  If you want a
  DocsEnum, do this:

    Bits skipDocs = MultiFields.getDeletedDocs(reader);
    DocsEnum docsEnum = null;

    docsEnum = termsEnum.docs(skipDocs, docsEnum);

  You can pass in a prior DocsEnum and it will be reused if possible.

  Likewise for DocsAndPositionsEnum.

  IndexReader has several sugar methods (which just go through the
  above steps, under the hood).  Instead of:

    Term t;
    TermDocs termDocs = reader.termDocs();
    termDocs.seek(t);

  do this:

    String field;
    BytesRef text;
    DocsEnum docsEnum = reader.termDocsEnum(reader.getDeletedDocs(), field, text);

  Likewise for DocsAndPositionsEnum.
<<<<<<< HEAD
    
=======

* LUCENE-2600: remove IndexReader.isDeleted

  Instead of IndexReader.isDeleted, do this:

    import org.apache.lucene.util.Bits;
    import org.apache.lucene.index.MultiFields;

    Bits delDocs = MultiFields.getDeletedDocs(indexReader);
    if (delDocs.get(docID)) {
      // document is deleted...
    }
    
* LUCENE-2674: A new idfExplain method was added to Similarity, that
  accepts an incoming docFreq.  If you subclass Similarity, make sure
  you also override this method on upgrade, otherwise your
  customizations won't run for certain MultiTermQuerys.

* LUCENE-2413: Lucene's core and contrib analyzers, along with Solr's analyzers,
  were consolidated into modules/analysis. During the refactoring some
  package names have changed:
    - o.a.l.analysis.KeywordAnalyzer -> o.a.l.analysis.core.KeywordAnalyzer
    - o.a.l.analysis.KeywordTokenizer -> o.a.l.analysis.core.KeywordTokenizer
    - o.a.l.analysis.LetterTokenizer -> o.a.l.analysis.core.LetterTokenizer
    - o.a.l.analysis.LowerCaseFilter -> o.a.l.analysis.core.LowerCaseFilter
    - o.a.l.analysis.LowerCaseTokenizer -> o.a.l.analysis.core.LowerCaseTokenizer
    - o.a.l.analysis.SimpleAnalyzer -> o.a.l.analysis.core.SimpleAnalyzer
    - o.a.l.analysis.StopAnalyzer -> o.a.l.analysis.core.StopAnalyzer
    - o.a.l.analysis.StopFilter -> o.a.l.analysis.core.StopFilter
    - o.a.l.analysis.WhitespaceAnalyzer -> o.a.l.analysis.core.WhitespaceAnalyzer
    - o.a.l.analysis.WhitespaceTokenizer -> o.a.l.analysis.core.WhitespaceTokenizer
    - o.a.l.analysis.PorterStemFilter -> o.a.l.analysis.en.PorterStemFilter
    - o.a.l.analysis.ASCIIFoldingFilter -> o.a.l.analysis.miscellaneous.ASCIIFoldingFilter
    - o.a.l.analysis.ISOLatin1AccentFilter -> o.a.l.analysis.miscellaneous.ISOLatin1AccentFilter
    - o.a.l.analysis.KeywordMarkerFilter -> o.a.l.analysis.miscellaneous.KeywordMarkerFilter
    - o.a.l.analysis.LengthFilter -> o.a.l.analysis.miscellaneous.LengthFilter
    - o.a.l.analysis.PerFieldAnalyzerWrapper -> o.a.l.analysis.miscellaneous.PerFieldAnalyzerWrapper
    - o.a.l.analysis.TeeSinkTokenFilter -> o.a.l.analysis.sinks.TeeSinkTokenFilter
    - o.a.l.analysis.CharFilter -> o.a.l.analysis.charfilter.CharFilter
    - o.a.l.analysis.BaseCharFilter -> o.a.l.analysis.charfilter.BaseCharFilter
    - o.a.l.analysis.MappingCharFilter -> o.a.l.analysis.charfilter.MappingCharFilter
    - o.a.l.analysis.NormalizeCharMap -> o.a.l.analysis.charfilter.NormalizeCharMap
    - o.a.l.analysis.CharArraySet -> o.a.l.analysis.util.CharArraySet
    - o.a.l.analysis.CharArrayMap -> o.a.l.analysis.util.CharArrayMap
    - o.a.l.analysis.ReusableAnalyzerBase -> o.a.l.analysis.util.ReusableAnalyzerBase
    - o.a.l.analysis.StopwordAnalyzerBase -> o.a.l.analysis.util.StopwordAnalyzerBase
    - o.a.l.analysis.WordListLoader -> o.a.l.analysis.util.WordListLoader

* LUCENE-2691: The near-real-time API has moved from IndexWriter to
  IndexReader.  Instead of IndexWriter.getReader(), call
  IndexReader.open(IndexWriter) or IndexReader.reopen(IndexWriter).

* LUCENE-2690: MultiTermQuery boolean rewrites per segment.
  Also MultiTermQuery.getTermsEnum() now takes an AttributeSource. FuzzyTermsEnum
  is both consumer and producer of attributes: MTQ.BoostAttribute is
  added to the FuzzyTermsEnum and MTQ's rewrite mode consumes it.
  The other way round MTQ.TopTermsBooleanQueryRewrite supplys a
  global AttributeSource to each segments TermsEnum. The TermsEnum is consumer
  and gets the current minimum competitive boosts (MTQ.MaxNonCompetitiveBoostAttribute).

* LUCENE-2761: DataInput.readVInt/readVLong and DataOutput.writeVInt/writeVLong
  are final. If you subclassed this code before to encode variable-length
  integers in some specialized way, use the Codec API instead.
>>>>>>> 2ede77ba
<|MERGE_RESOLUTION|>--- conflicted
+++ resolved
@@ -128,11 +128,7 @@
 
       do this:
       
-<<<<<<< HEAD
-        if ((doc=td.skipTo(target)) != DocsEnum.NO_MORE_DOCS) {
-=======
         if ((doc=td.advance(target)) != DocsEnum.NO_MORE_DOCS) {
->>>>>>> 2ede77ba
 	  ...
 	}
 
@@ -269,9 +265,6 @@
     DocsEnum docsEnum = reader.termDocsEnum(reader.getDeletedDocs(), field, text);
 
   Likewise for DocsAndPositionsEnum.
-<<<<<<< HEAD
-    
-=======
 
 * LUCENE-2600: remove IndexReader.isDeleted
 
@@ -334,5 +327,4 @@
 
 * LUCENE-2761: DataInput.readVInt/readVLong and DataOutput.writeVInt/writeVLong
   are final. If you subclassed this code before to encode variable-length
-  integers in some specialized way, use the Codec API instead.
->>>>>>> 2ede77ba
+  integers in some specialized way, use the Codec API instead.