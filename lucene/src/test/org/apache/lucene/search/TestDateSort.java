package org.apache.lucene.search;

/**
 * Licensed to the Apache Software Foundation (ASF) under one or more
 * contributor license agreements.  See the NOTICE file distributed with
 * this work for additional information regarding copyright ownership.
 * The ASF licenses this file to You under the Apache License, Version 2.0
 * (the "License"); you may not use this file except in compliance with
 * the License.  You may obtain a copy of the License at
 *
 *     http://www.apache.org/licenses/LICENSE-2.0
 *
 * Unless required by applicable law or agreed to in writing, software
 * distributed under the License is distributed on an "AS IS" BASIS,
 * WITHOUT WARRANTIES OR CONDITIONS OF ANY KIND, either express or implied.
 * See the License for the specific language governing permissions and
 * limitations under the License.
 */

import java.util.Arrays;

import org.apache.lucene.util.LuceneTestCase;

import org.apache.lucene.analysis.MockAnalyzer;
import org.apache.lucene.document.DateTools;
import org.apache.lucene.document.Document;
import org.apache.lucene.document.Field;
import org.apache.lucene.index.IndexReader;
import org.apache.lucene.index.RandomIndexWriter;
import org.apache.lucene.queryParser.QueryParser;
import org.apache.lucene.search.IndexSearcher;
import org.apache.lucene.search.Query;
import org.apache.lucene.search.Sort;
import org.apache.lucene.search.SortField;
import org.apache.lucene.store.Directory;

/**
 * Test date sorting, i.e. auto-sorting of fields with type "long".
 * See http://issues.apache.org/jira/browse/LUCENE-1045 
 */
public class TestDateSort extends LuceneTestCase {

  private static final String TEXT_FIELD = "text";
  private static final String DATE_TIME_FIELD = "dateTime";

  private Directory directory;
  private IndexReader reader;

  @Override
  public void setUp() throws Exception {
    super.setUp();
    // Create an index writer.
<<<<<<< HEAD
    directory = new RAMDirectory();
    RandomIndexWriter writer = new RandomIndexWriter(newRandom(), directory);
=======
    directory = newDirectory();
    RandomIndexWriter writer = new RandomIndexWriter(random, directory);
>>>>>>> 2ede77ba

    // oldest doc:
    // Add the first document.  text = "Document 1"  dateTime = Oct 10 03:25:22 EDT 2007
    writer.addDocument(createDocument("Document 1", 1192001122000L));
    // Add the second document.  text = "Document 2"  dateTime = Oct 10 03:25:26 EDT 2007 
    writer.addDocument(createDocument("Document 2", 1192001126000L));
    // Add the third document.  text = "Document 3"  dateTime = Oct 11 07:12:13 EDT 2007 
    writer.addDocument(createDocument("Document 3", 1192101133000L));
    // Add the fourth document.  text = "Document 4"  dateTime = Oct 11 08:02:09 EDT 2007
    writer.addDocument(createDocument("Document 4", 1192104129000L));
    // latest doc:
    // Add the fifth document.  text = "Document 5"  dateTime = Oct 12 13:25:43 EDT 2007
    writer.addDocument(createDocument("Document 5", 1192209943000L));

    reader = writer.getReader();
    writer.close();
  }

  @Override
<<<<<<< HEAD
  protected void tearDown() throws Exception {
=======
  public void tearDown() throws Exception {
>>>>>>> 2ede77ba
    reader.close();
    directory.close();
    super.tearDown();
  }

  public void testReverseDateSort() throws Exception {
    IndexSearcher searcher = new IndexSearcher(reader);

    Sort sort = new Sort(new SortField(DATE_TIME_FIELD, SortField.STRING, true));

    QueryParser queryParser = new QueryParser(TEST_VERSION_CURRENT, TEXT_FIELD, new MockAnalyzer());
    Query query = queryParser.parse("Document");

    // Execute the search and process the search results.
    String[] actualOrder = new String[5];
    ScoreDoc[] hits = searcher.search(query, null, 1000, sort).scoreDocs;
    for (int i = 0; i < hits.length; i++) {
      Document document = searcher.doc(hits[i].doc);
      String text = document.get(TEXT_FIELD);
      actualOrder[i] = text;
    }
    searcher.close();

    // Set up the expected order (i.e. Document 5, 4, 3, 2, 1).
    String[] expectedOrder = new String[5];
    expectedOrder[0] = "Document 5";
    expectedOrder[1] = "Document 4";
    expectedOrder[2] = "Document 3";
    expectedOrder[3] = "Document 2";
    expectedOrder[4] = "Document 1";

    assertEquals(Arrays.asList(expectedOrder), Arrays.asList(actualOrder));
  }

  private Document createDocument(String text, long time) {
    Document document = new Document();

    // Add the text field.
    Field textField = newField(TEXT_FIELD, text, Field.Store.YES, Field.Index.ANALYZED);
    document.add(textField);

    // Add the date/time field.
    String dateTimeString = DateTools.timeToString(time, DateTools.Resolution.SECOND);
    Field dateTimeField = newField(DATE_TIME_FIELD, dateTimeString, Field.Store.YES,
        Field.Index.NOT_ANALYZED);
    document.add(dateTimeField);

    return document;
  }

}<|MERGE_RESOLUTION|>--- conflicted
+++ resolved
@@ -50,13 +50,8 @@
   public void setUp() throws Exception {
     super.setUp();
     // Create an index writer.
-<<<<<<< HEAD
-    directory = new RAMDirectory();
-    RandomIndexWriter writer = new RandomIndexWriter(newRandom(), directory);
-=======
     directory = newDirectory();
     RandomIndexWriter writer = new RandomIndexWriter(random, directory);
->>>>>>> 2ede77ba
 
     // oldest doc:
     // Add the first document.  text = "Document 1"  dateTime = Oct 10 03:25:22 EDT 2007
@@ -76,11 +71,7 @@
   }
 
   @Override
-<<<<<<< HEAD
-  protected void tearDown() throws Exception {
-=======
   public void tearDown() throws Exception {
->>>>>>> 2ede77ba
     reader.close();
     directory.close();
     super.tearDown();
