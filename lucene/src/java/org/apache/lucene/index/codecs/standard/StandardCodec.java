package org.apache.lucene.index.codecs.standard;

/**
 * Licensed to the Apache Software Foundation (ASF) under one or more
 * contributor license agreements.  See the NOTICE file distributed with
 * this work for additional information regarding copyright ownership.
 * The ASF licenses this file to You under the Apache License, Version 2.0
 * (the "License"); you may not use this file except in compliance with
 * the License.  You may obtain a copy of the License at
 *
 *     http://www.apache.org/licenses/LICENSE-2.0
 *
 * Unless required by applicable law or agreed to in writing, software
 * distributed under the License is distributed on an "AS IS" BASIS,
 * WITHOUT WARRANTIES OR CONDITIONS OF ANY KIND, either express or implied.
 * See the License for the specific language governing permissions and
 * limitations under the License.
 */

import java.io.IOException;
import java.util.Set;

import org.apache.lucene.index.SegmentInfo;
import org.apache.lucene.index.SegmentWriteState;
import org.apache.lucene.index.SegmentReadState;
import org.apache.lucene.util.BytesRef;
import org.apache.lucene.index.codecs.Codec;
import org.apache.lucene.index.codecs.FieldsConsumer;
import org.apache.lucene.index.codecs.FieldsProducer;
import org.apache.lucene.index.codecs.PostingsWriterBase;
import org.apache.lucene.index.codecs.PostingsReaderBase;
import org.apache.lucene.index.codecs.TermsIndexWriterBase;
import org.apache.lucene.index.codecs.TermsIndexReaderBase;
import org.apache.lucene.index.codecs.FixedGapTermsIndexWriter;
import org.apache.lucene.index.codecs.FixedGapTermsIndexReader;
import org.apache.lucene.index.codecs.PrefixCodedTermsWriter;
import org.apache.lucene.index.codecs.PrefixCodedTermsReader;
import org.apache.lucene.store.Directory;

/** Default codec. 
 *  @lucene.experimental */
public class StandardCodec extends Codec {

  public StandardCodec() {
    name = "Standard";
  }

  @Override
  public FieldsConsumer fieldsConsumer(SegmentWriteState state) throws IOException {
    PostingsWriterBase docs = new StandardPostingsWriter(state);

    // TODO: should we make the terms index more easily
    // pluggable?  Ie so that this codec would record which
    // index impl was used, and switch on loading?
    // Or... you must make a new Codec for this?
    TermsIndexWriterBase indexWriter;
    boolean success = false;
    try {
      indexWriter = new FixedGapTermsIndexWriter(state);
      success = true;
    } finally {
      if (!success) {
        docs.close();
      }
    }

    success = false;
    try {
<<<<<<< HEAD
      FieldsConsumer ret = new StandardTermsDictWriter(indexWriter, state, docs, BytesRef.getUTF8SortedAsUnicodeComparator());
=======
      FieldsConsumer ret = new PrefixCodedTermsWriter(indexWriter, state, docs, BytesRef.getUTF8SortedAsUnicodeComparator());
>>>>>>> 2ede77ba
      success = true;
      return ret;
    } finally {
      if (!success) {
        try {
          docs.close();
        } finally {
          indexWriter.close();
        }
      }
    }
  }

  public final static int TERMS_CACHE_SIZE = 1024;

  @Override
  public FieldsProducer fieldsProducer(SegmentReadState state) throws IOException {
    PostingsReaderBase postings = new StandardPostingsReader(state.dir, state.segmentInfo, state.readBufferSize, state.codecId);
    TermsIndexReaderBase indexReader;

    boolean success = false;
    try {
      indexReader = new FixedGapTermsIndexReader(state.dir,
                                                       state.fieldInfos,
                                                       state.segmentInfo.name,
                                                       state.termsIndexDivisor,
<<<<<<< HEAD
                                                       BytesRef.getUTF8SortedAsUnicodeComparator());
=======
                                                       BytesRef.getUTF8SortedAsUnicodeComparator(),
                                                       state.codecId);
>>>>>>> 2ede77ba
      success = true;
    } finally {
      if (!success) {
        postings.close();
      }
    }

    success = false;
    try {
      FieldsProducer ret = new PrefixCodedTermsReader(indexReader,
                                                       state.dir,
                                                       state.fieldInfos,
                                                       state.segmentInfo.name,
                                                       postings,
                                                       state.readBufferSize,
                                                       BytesRef.getUTF8SortedAsUnicodeComparator(),
<<<<<<< HEAD
                                                       TERMS_CACHE_SIZE);
=======
                                                       TERMS_CACHE_SIZE,
                                                       state.codecId);
>>>>>>> 2ede77ba
      success = true;
      return ret;
    } finally {
      if (!success) {
        try {
          postings.close();
        } finally {
          indexReader.close();
        }
      }
    }
  }

  /** Extension of freq postings file */
  static final String FREQ_EXTENSION = "frq";

  /** Extension of prox postings file */
  static final String PROX_EXTENSION = "prx";

  @Override
  public void files(Directory dir, SegmentInfo segmentInfo, String id, Set<String> files) throws IOException {
    StandardPostingsReader.files(dir, segmentInfo, id, files);
    PrefixCodedTermsReader.files(dir, segmentInfo, id, files);
    FixedGapTermsIndexReader.files(dir, segmentInfo, id, files);
  }

  @Override
  public void getExtensions(Set<String> extensions) {
    getStandardExtensions(extensions);
  }

  public static void getStandardExtensions(Set<String> extensions) {
    extensions.add(FREQ_EXTENSION);
    extensions.add(PROX_EXTENSION);
    PrefixCodedTermsReader.getExtensions(extensions);
    FixedGapTermsIndexReader.getIndexExtensions(extensions);
  }
}<|MERGE_RESOLUTION|>--- conflicted
+++ resolved
@@ -66,11 +66,7 @@
 
     success = false;
     try {
-<<<<<<< HEAD
-      FieldsConsumer ret = new StandardTermsDictWriter(indexWriter, state, docs, BytesRef.getUTF8SortedAsUnicodeComparator());
-=======
       FieldsConsumer ret = new PrefixCodedTermsWriter(indexWriter, state, docs, BytesRef.getUTF8SortedAsUnicodeComparator());
->>>>>>> 2ede77ba
       success = true;
       return ret;
     } finally {
@@ -97,12 +93,8 @@
                                                        state.fieldInfos,
                                                        state.segmentInfo.name,
                                                        state.termsIndexDivisor,
-<<<<<<< HEAD
-                                                       BytesRef.getUTF8SortedAsUnicodeComparator());
-=======
                                                        BytesRef.getUTF8SortedAsUnicodeComparator(),
                                                        state.codecId);
->>>>>>> 2ede77ba
       success = true;
     } finally {
       if (!success) {
@@ -119,12 +111,8 @@
                                                        postings,
                                                        state.readBufferSize,
                                                        BytesRef.getUTF8SortedAsUnicodeComparator(),
-<<<<<<< HEAD
-                                                       TERMS_CACHE_SIZE);
-=======
                                                        TERMS_CACHE_SIZE,
                                                        state.codecId);
->>>>>>> 2ede77ba
       success = true;
       return ret;
     } finally {
