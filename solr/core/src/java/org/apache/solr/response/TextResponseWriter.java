--- conflicted
+++ resolved
@@ -40,10 +40,6 @@
 import org.apache.solr.schema.SchemaField;
 import org.apache.solr.search.DocList;
 import org.apache.solr.search.ReturnFields;
-
-import com.spatial4j.core.io.ShapeIO;
-import com.spatial4j.core.io.ShapeWriter;
-import com.spatial4j.core.shape.Shape;
 
 /** Base class for text-oriented response writers.
  *
@@ -193,8 +189,6 @@
       writeNamedList(name, (NamedList)val);
     } else if (val instanceof TupleStream) {
       writeTupleStream((TupleStream) val);
-    } else if (val instanceof Shape) {
-      writeShape(name,(Shape)val);
     } else if (val instanceof Iterable) {
       writeArray(name,((Iterable)val).iterator());
     } else if (val instanceof Object[]) {
@@ -210,11 +204,7 @@
     } else if (val instanceof EnumFieldValue) {
       writeStr(name, val.toString(), true);
     } else if (val instanceof WriteableValue) {
-<<<<<<< HEAD
-      ((WriteableValue)val).write(this);
-=======
       ((WriteableValue)val).write(name, this);
->>>>>>> 8963d003
     } else {
       // default... for debugging only
       writeStr(name, val.getClass().getName() + ':' + val.toString(), true);
@@ -286,17 +276,6 @@
   public void writeArray(String name, Object[] val) throws IOException {
     writeArray(name, Arrays.asList(val).iterator());
   }
-
-  /** Use WKT to write the shape **/
-  public void writeShape(String name, Shape val) throws IOException {
-    ShapeWriter enc = val.getContext().getFormats().getWktWriter();
-    if(enc!=null) {
-      writeStr(name, enc.toString(val), true);
-    }
-    else {
-      writeStr(name, val.getContext().toString(val), true);
-    }
-  }
   
   public abstract void writeArray(String name, Iterator val) throws IOException;
 
