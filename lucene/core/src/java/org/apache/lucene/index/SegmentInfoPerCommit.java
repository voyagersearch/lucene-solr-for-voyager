--- conflicted
+++ resolved
@@ -40,16 +40,13 @@
   // are no deletes yet):
   private long delGen;
 
-<<<<<<< HEAD
   // Generation number of updates (-1 if there are no updates yet):
   private long updateGen;
   
-=======
   // Normally 1+delGen, unless an exception was hit on last
   // attempt to write:
   private long nextWriteDelGen;
 
->>>>>>> 6db1f2f5
   private volatile long sizeInBytes = -1;
 
   /** Sole constructor.
@@ -62,13 +59,7 @@
     this.info = info;
     this.delCount = delCount;
     this.delGen = delGen;
-<<<<<<< HEAD
     this.updateGen = updateGen;
-  }
-
-  void advanceDelGen() {
-=======
->>>>>>> 6db1f2f5
     if (delGen == -1) {
       nextWriteDelGen = 1;
     } else {
@@ -83,7 +74,6 @@
     sizeInBytes = -1;
   }
 
-<<<<<<< HEAD
   void advanceUpdateGen() {
     if (updateGen == -1) {
       updateGen = 1;
@@ -93,7 +83,6 @@
     sizeInBytes = -1;
   }
   
-=======
   /** Called if there was an exception while writing
    *  deletes, so that we don't try to write to the same
    *  file more than once. */
@@ -101,7 +90,6 @@
     nextWriteDelGen++;
   }
 
->>>>>>> 6db1f2f5
   /** Returns total size in bytes of all files for this
    *  segment. */
   public long sizeInBytes() throws IOException {
@@ -211,41 +199,37 @@
 
   @Override
   public SegmentInfoPerCommit clone() {
-<<<<<<< HEAD
-    return new SegmentInfoPerCommit(info, delCount, delGen, updateGen);
-  }
-
-  public void setUpdateGen(long updateGen) {
-    this.updateGen = updateGen;
-    sizeInBytes =  -1;
-  }
-
-  public boolean hasUpdates() {
-    return updateGen != -1;
-  }
-  
-  public long getNextUpdateGen() {
-    if (updateGen == -1) {
-      return 1;
-    }
-    return updateGen + 1;
-  }
-
-  public long getUpdateGen() {
-    return updateGen;
-  }
-  
-  void clearUpdateGen() {
-    updateGen = -1;
-    sizeInBytes = -1;
-=======
-    SegmentInfoPerCommit other = new SegmentInfoPerCommit(info, delCount, delGen);
+    SegmentInfoPerCommit other = new SegmentInfoPerCommit(info, delCount, delGen, updateGen);
     // Not clear that we need to carry over nextWriteDelGen
     // (i.e. do we ever clone after a failed write and
     // before the next successful write?), but just do it to
     // be safe:
     other.nextWriteDelGen = nextWriteDelGen;
     return other;
->>>>>>> 6db1f2f5
+  }
+
+  public void setUpdateGen(long updateGen) {
+    this.updateGen = updateGen;
+    sizeInBytes =  -1;
+  }
+
+  public boolean hasUpdates() {
+    return updateGen != -1;
+  }
+  
+  public long getNextUpdateGen() {
+    if (updateGen == -1) {
+      return 1;
+    }
+    return updateGen + 1;
+  }
+
+  public long getUpdateGen() {
+    return updateGen;
+  }
+  
+  void clearUpdateGen() {
+    updateGen = -1;
+    sizeInBytes = -1;
   }
 }