--- conflicted
+++ resolved
@@ -20,6 +20,7 @@
 import org.apache.lucene.index.AtomicReaderContext;
 import org.apache.lucene.index.IndexReader;
 import org.apache.lucene.index.Term;
+import org.apache.lucene.search.Weight.PostingFeatures;
 import org.apache.lucene.search.positions.IntervalIterator;
 import org.apache.lucene.util.Bits;
 import org.apache.lucene.util.ToStringUtils;
@@ -123,11 +124,7 @@
 
       // return a filtering scorer
       @Override
-<<<<<<< HEAD
       public Scorer scorer(AtomicReaderContext context, boolean scoreDocsInOrder, boolean topScorer, PostingFeatures flags, Bits acceptDocs) throws IOException {
-=======
-      public Scorer scorer(AtomicReaderContext context, boolean scoreDocsInOrder, boolean topScorer, final Bits acceptDocs) throws IOException {
->>>>>>> 5037e136
         assert filter != null;
 
         final DocIdSet filterDocIdSet = filter.getDocIdSet(context, acceptDocs);
@@ -135,7 +132,7 @@
           // this means the filter does not accept any documents.
           return null;
         }
-        return strategy.filteredScorer(context, scoreDocsInOrder, topScorer, weight, filterDocIdSet);
+        return strategy.filteredScorer(context, scoreDocsInOrder, topScorer, weight, filterDocIdSet, flags);
         
       }
     };
@@ -169,61 +166,6 @@
         if (scorerDoc == DocIdSetIterator.NO_MORE_DOCS) {
           break;
         }
-<<<<<<< HEAD
-        
-        final Bits filterAcceptDocs = filterDocIdSet.bits();
-        final boolean useRandomAccess = (filterAcceptDocs != null && FilteredQuery.this.useRandomAccess(filterAcceptDocs, firstFilterDoc));
-
-        if (useRandomAccess) {
-          // if we are using random access, we return the inner scorer, just with other acceptDocs
-          // TODO, replace this by when BooleanWeight is fixed to be consistent with its scorer implementations:
-          // return weight.scorer(context, scoreDocsInOrder, topScorer, filterAcceptDocs);
-          return weight.scorer(context, true, topScorer, flags, filterAcceptDocs);
-        } else {
-          assert firstFilterDoc > -1;
-          // we are gonna advance() this scorer, so we set inorder=true/toplevel=false
-          // we pass null as acceptDocs, as our filter has already respected acceptDocs, no need to do twice
-          final Scorer scorer = weight.scorer(context, true, false, flags, null);
-          return (scorer == null) ? null : new Scorer(this) {
-            private int scorerDoc = -1, filterDoc = firstFilterDoc;
-            
-            // optimization: we are topScorer and collect directly using short-circuited algo
-            @Override
-            public void score(Collector collector) throws IOException {
-              int filterDoc = firstFilterDoc;
-              int scorerDoc = scorer.advance(filterDoc);
-              // the normalization trick already applies the boost of this query,
-              // so we can use the wrapped scorer directly:
-              collector.setScorer(scorer);
-              for (;;) {
-                if (scorerDoc == filterDoc) {
-                  // Check if scorer has exhausted, only before collecting.
-                  if (scorerDoc == DocIdSetIterator.NO_MORE_DOCS) {
-                    break;
-                  }
-                  collector.collect(scorerDoc);
-                  filterDoc = filterIter.nextDoc();
-                  scorerDoc = scorer.advance(filterDoc);
-                } else if (scorerDoc > filterDoc) {
-                  filterDoc = filterIter.advance(scorerDoc);
-                } else {
-                  scorerDoc = scorer.advance(filterDoc);
-                }
-              }
-            }
-            
-            private int advanceToNextCommonDoc() throws IOException {
-              for (;;) {
-                if (scorerDoc < filterDoc) {
-                  scorerDoc = scorer.advance(filterDoc);
-                } else if (scorerDoc == filterDoc) {
-                  return scorerDoc;
-                } else {
-                  filterDoc = filterIter.advance(scorerDoc);
-                }
-              }
-            }
-=======
         if (filterbits.get(scorerDoc)) {
           collector.collect(scorerDoc);
         }
@@ -252,8 +194,6 @@
       }
       
     }
->>>>>>> 5037e136
-
     @Override
     public int docID() {
       return scorerDoc;
@@ -270,6 +210,12 @@
     @Override
     public Collection<ChildScorer> getChildren() {
       return Collections.singleton(new ChildScorer(scorer, "FILTERED"));
+    }
+
+    @Override
+    public IntervalIterator positions(boolean collectPositions)
+        throws IOException {
+      return scorer.positions(collectPositions);
     }
   }
   
@@ -286,31 +232,6 @@
     protected int primaryDoc = -1;
     protected int secondaryDoc = -1;
 
-<<<<<<< HEAD
-            @Override
-            public int docID() {
-              return scorerDoc;
-            }
-            
-            @Override
-            public float score() throws IOException {
-              return scorer.score();
-            }
-
-            @Override
-            public IntervalIterator positions(boolean collectPositions) throws IOException {
-               return scorer.positions(collectPositions);
-            }
-            
-            @Override
-            public float freq() throws IOException { return scorer.freq(); }
-            
-            @Override
-            public Collection<ChildScorer> getChildren() {
-              return Collections.singleton(new ChildScorer(scorer, "FILTERED"));
-            }
-          };
-=======
     protected LeapFrogScorer(Weight weight, DocIdSetIterator primary, DocIdSetIterator secondary, Scorer scorer) {
       super(weight);
       this.primary = primary;
@@ -339,7 +260,6 @@
           primDoc = primary.advance(secDoc);
         } else {
           secDoc = secondary.advance(primDoc);
->>>>>>> 5037e136
         }
       }
     }
@@ -390,6 +310,12 @@
     @Override
     public final Collection<ChildScorer> getChildren() {
       return Collections.singleton(new ChildScorer(scorer, "FILTERED"));
+    }
+
+    @Override
+    public IntervalIterator positions(boolean collectPositions)
+        throws IOException {
+      return scorer.positions(collectPositions);
     }
   }
   
@@ -565,13 +491,14 @@
      *          be called.
      * @param weight the {@link FilteredQuery} {@link Weight} to create the filtered scorer.
      * @param docIdSet the filter {@link DocIdSet} to apply
+     * //nocommit add javadoc 
      * @return a filtered scorer
      * 
      * @throws IOException if an {@link IOException} occurs
      */
     public abstract Scorer filteredScorer(AtomicReaderContext context,
         boolean scoreDocsInOrder, boolean topScorer, Weight weight,
-        DocIdSet docIdSet) throws IOException;
+        DocIdSet docIdSet, PostingFeatures flags) throws IOException;
   }
   
   /**
@@ -585,7 +512,7 @@
   public static class RandomAccessFilterStrategy extends FilterStrategy {
 
     @Override
-    public Scorer filteredScorer(AtomicReaderContext context, boolean scoreDocsInOrder, boolean topScorer, Weight weight, DocIdSet docIdSet) throws IOException {
+    public Scorer filteredScorer(AtomicReaderContext context, boolean scoreDocsInOrder, boolean topScorer, Weight weight, DocIdSet docIdSet, PostingFeatures flags) throws IOException {
       final DocIdSetIterator filterIter = docIdSet.iterator();
       if (filterIter == null) {
         // this means the filter does not accept any documents.
@@ -602,12 +529,12 @@
       final boolean useRandomAccess = (filterAcceptDocs != null && (useRandomAccess(filterAcceptDocs, firstFilterDoc)));
       if (useRandomAccess) {
         // if we are using random access, we return the inner scorer, just with other acceptDocs
-        return weight.scorer(context, scoreDocsInOrder, topScorer, filterAcceptDocs);
+        return weight.scorer(context, scoreDocsInOrder, topScorer, flags, filterAcceptDocs);
       } else {
         assert firstFilterDoc > -1;
         // we are gonna advance() this scorer, so we set inorder=true/toplevel=false
         // we pass null as acceptDocs, as our filter has already respected acceptDocs, no need to do twice
-        final Scorer scorer = weight.scorer(context, true, false, null);
+        final Scorer scorer = weight.scorer(context, true, false, flags, null);
         // TODO once we have way to figure out if we use RA or LeapFrog we can remove this scorer
         return (scorer == null) ? null : new PrimaryAdvancedLeapFrogScorer(weight, firstFilterDoc, filterIter, scorer);
       }
@@ -641,7 +568,7 @@
     @Override
     public Scorer filteredScorer(AtomicReaderContext context,
         boolean scoreDocsInOrder, boolean topScorer, Weight weight,
-        DocIdSet docIdSet) throws IOException {
+        DocIdSet docIdSet, PostingFeatures flags) throws IOException {
       final DocIdSetIterator filterIter = docIdSet.iterator();
       if (filterIter == null) {
         // this means the filter does not accept any documents.
@@ -649,7 +576,7 @@
       }
       // we are gonna advance() this scorer, so we set inorder=true/toplevel=false
       // we pass null as acceptDocs, as our filter has already respected acceptDocs, no need to do twice
-      final Scorer scorer = weight.scorer(context, true, false, null);
+      final Scorer scorer = weight.scorer(context, true, false, flags, null);
       if (scorerFirst) {
         return (scorer == null) ? null : new LeapFrogScorer(weight, scorer, filterIter, scorer);  
       } else {
@@ -675,13 +602,13 @@
   private static final class QueryFirstFilterStrategy extends FilterStrategy {
     @Override
     public Scorer filteredScorer(final AtomicReaderContext context,
-        boolean scoreDocsInOrder, boolean topScorer, Weight weight,
-        DocIdSet docIdSet) throws IOException {
+        boolean scoreDocsInOrder, boolean topScorer, Weight weight, 
+        DocIdSet docIdSet, PostingFeatures flags) throws IOException {
       Bits filterAcceptDocs = docIdSet.bits();
       if (filterAcceptDocs == null) {
-        return LEAP_FROG_QUERY_FIRST_STRATEGY.filteredScorer(context, scoreDocsInOrder, topScorer, weight, docIdSet);
-      }
-      final Scorer scorer = weight.scorer(context, true, false, null);
+        return LEAP_FROG_QUERY_FIRST_STRATEGY.filteredScorer(context, scoreDocsInOrder, topScorer, weight, docIdSet, flags);
+      }
+      final Scorer scorer = weight.scorer(context, true, false, flags, null);
       return scorer == null ? null : new QueryFirstScorer(weight,
           filterAcceptDocs, scorer);
     }
