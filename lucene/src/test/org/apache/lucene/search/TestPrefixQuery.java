package org.apache.lucene.search;

/**
 * Licensed to the Apache Software Foundation (ASF) under one or more
 * contributor license agreements.  See the NOTICE file distributed with
 * this work for additional information regarding copyright ownership.
 * The ASF licenses this file to You under the Apache License, Version 2.0
 * (the "License"); you may not use this file except in compliance with
 * the License.  You may obtain a copy of the License at
 *
 *     http://www.apache.org/licenses/LICENSE-2.0
 *
 * Unless required by applicable law or agreed to in writing, software
 * distributed under the License is distributed on an "AS IS" BASIS,
 * WITHOUT WARRANTIES OR CONDITIONS OF ANY KIND, either express or implied.
 * See the License for the specific language governing permissions and
 * limitations under the License.
 */

import org.apache.lucene.store.Directory;
import org.apache.lucene.util.LuceneTestCase;
<<<<<<< HEAD
import org.apache.lucene.store.RAMDirectory;
import org.apache.lucene.index.IndexReader;
import org.apache.lucene.index.RandomIndexWriter;
import org.apache.lucene.index.Term;
=======
import org.apache.lucene.index.IndexReader;
import org.apache.lucene.index.MultiFields;
import org.apache.lucene.index.RandomIndexWriter;
import org.apache.lucene.index.Term;
import org.apache.lucene.index.Terms;
>>>>>>> 2ede77ba
import org.apache.lucene.document.Document;
import org.apache.lucene.document.Field;

/**
 * Tests {@link PrefixQuery} class.
 *
 */
public class TestPrefixQuery extends LuceneTestCase {
  public void testPrefixQuery() throws Exception {
    Directory directory = newDirectory();

    String[] categories = new String[] {"/Computers",
                                        "/Computers/Mac",
                                        "/Computers/Windows"};
<<<<<<< HEAD
    RandomIndexWriter writer = new RandomIndexWriter(newRandom(), directory);
=======
    RandomIndexWriter writer = new RandomIndexWriter(random, directory);
>>>>>>> 2ede77ba
    for (int i = 0; i < categories.length; i++) {
      Document doc = new Document();
      doc.add(newField("category", categories[i], Field.Store.YES, Field.Index.NOT_ANALYZED));
      writer.addDocument(doc);
    }
    IndexReader reader = writer.getReader();

    PrefixQuery query = new PrefixQuery(new Term("category", "/Computers"));
    IndexSearcher searcher = new IndexSearcher(reader);
    ScoreDoc[] hits = searcher.search(query, null, 1000).scoreDocs;
    assertEquals("All documents in /Computers category and below", 3, hits.length);

    query = new PrefixQuery(new Term("category", "/Computers/Mac"));
    hits = searcher.search(query, null, 1000).scoreDocs;
    assertEquals("One in /Computers/Mac", 1, hits.length);

    query = new PrefixQuery(new Term("category", ""));
    Terms terms = MultiFields.getTerms(searcher.getIndexReader(), "category");
    assertFalse(query.getTermsEnum(terms) instanceof PrefixTermsEnum);
    hits = searcher.search(query, null, 1000).scoreDocs;
    assertEquals("everything", 3, hits.length);
    writer.close();
    searcher.close();
    reader.close();
    directory.close();
  }
}<|MERGE_RESOLUTION|>--- conflicted
+++ resolved
@@ -19,18 +19,11 @@
 
 import org.apache.lucene.store.Directory;
 import org.apache.lucene.util.LuceneTestCase;
-<<<<<<< HEAD
-import org.apache.lucene.store.RAMDirectory;
-import org.apache.lucene.index.IndexReader;
-import org.apache.lucene.index.RandomIndexWriter;
-import org.apache.lucene.index.Term;
-=======
 import org.apache.lucene.index.IndexReader;
 import org.apache.lucene.index.MultiFields;
 import org.apache.lucene.index.RandomIndexWriter;
 import org.apache.lucene.index.Term;
 import org.apache.lucene.index.Terms;
->>>>>>> 2ede77ba
 import org.apache.lucene.document.Document;
 import org.apache.lucene.document.Field;
 
@@ -45,11 +38,7 @@
     String[] categories = new String[] {"/Computers",
                                         "/Computers/Mac",
                                         "/Computers/Windows"};
-<<<<<<< HEAD
-    RandomIndexWriter writer = new RandomIndexWriter(newRandom(), directory);
-=======
     RandomIndexWriter writer = new RandomIndexWriter(random, directory);
->>>>>>> 2ede77ba
     for (int i = 0; i < categories.length; i++) {
       Document doc = new Document();
       doc.add(newField("category", categories[i], Field.Store.YES, Field.Index.NOT_ANALYZED));
