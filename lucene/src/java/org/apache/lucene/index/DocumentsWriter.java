package org.apache.lucene.index;

/**
 * Licensed to the Apache Software Foundation (ASF) under one or more
 * contributor license agreements.  See the NOTICE file distributed with
 * this work for additional information regarding copyright ownership.
 * The ASF licenses this file to You under the Apache License, Version 2.0
 * (the "License"); you may not use this file except in compliance with
 * the License.  You may obtain a copy of the License at
 *
 *     http://www.apache.org/licenses/LICENSE-2.0
 *
 * Unless required by applicable law or agreed to in writing, software
 * distributed under the License is distributed on an "AS IS" BASIS,
 * WITHOUT WARRANTIES OR CONDITIONS OF ANY KIND, either express or implied.
 * See the License for the specific language governing permissions and
 * limitations under the License.
 */

import java.io.IOException;
import java.io.PrintStream;
import java.text.NumberFormat;
import java.util.ArrayList;
import java.util.Collection;
import java.util.HashMap;
import java.util.HashSet;
import java.util.List;
import java.util.concurrent.atomic.AtomicLong;

import org.apache.lucene.analysis.Analyzer;
import org.apache.lucene.document.Document;
import org.apache.lucene.search.Query;
import org.apache.lucene.search.Similarity;
import org.apache.lucene.store.AlreadyClosedException;
import org.apache.lucene.store.Directory;
import org.apache.lucene.store.RAMFile;
import org.apache.lucene.util.ArrayUtil;
import org.apache.lucene.util.RecyclingByteBlockAllocator;
import org.apache.lucene.util.ThreadInterruptedException;
import org.apache.lucene.util.RamUsageEstimator;
import static org.apache.lucene.util.ByteBlockPool.BYTE_BLOCK_MASK;
import static org.apache.lucene.util.ByteBlockPool.BYTE_BLOCK_SIZE;

/**
 * This class accepts multiple added documents and directly
 * writes a single segment file.  It does this more
 * efficiently than creating a single segment per document
 * (with DocumentWriter) and doing standard merges on those
 * segments.
 *
 * Each added document is passed to the {@link DocConsumer},
 * which in turn processes the document and interacts with
 * other consumers in the indexing chain.  Certain
 * consumers, like {@link StoredFieldsWriter} and {@link
 * TermVectorsTermsWriter}, digest a document and
 * immediately write bytes to the "doc store" files (ie,
 * they do not consume RAM per document, except while they
 * are processing the document).
 *
 * Other consumers, eg {@link FreqProxTermsWriter} and
 * {@link NormsWriter}, buffer bytes in RAM and flush only
 * when a new segment is produced.

 * Once we have used our allowed RAM buffer, or the number
 * of added docs is large enough (in the case we are
 * flushing by doc count instead of RAM usage), we create a
 * real segment and flush it to the Directory.
 *
 * Threads:
 *
 * Multiple threads are allowed into addDocument at once.
 * There is an initial synchronized call to getThreadState
 * which allocates a ThreadState for this thread.  The same
 * thread will get the same ThreadState over time (thread
 * affinity) so that if there are consistent patterns (for
 * example each thread is indexing a different content
 * source) then we make better use of RAM.  Then
 * processDocument is called on that ThreadState without
 * synchronization (most of the "heavy lifting" is in this
 * call).  Finally the synchronized "finishDocument" is
 * called to flush changes to the directory.
 *
 * When flush is called by IndexWriter we forcefully idle
 * all threads and flush only once they are all idle.  This
 * means you can call flush with a given thread even while
 * other threads are actively adding/deleting documents.
 *
 *
 * Exceptions:
 *
 * Because this class directly updates in-memory posting
 * lists, and flushes stored fields and term vectors
 * directly to files in the directory, there are certain
 * limited times when an exception can corrupt this state.
 * For example, a disk full while flushing stored fields
 * leaves this file in a corrupt state.  Or, an OOM
 * exception while appending to the in-memory posting lists
 * can corrupt that posting list.  We call such exceptions
 * "aborting exceptions".  In these cases we must call
 * abort() to discard all docs added since the last flush.
 *
 * All other exceptions ("non-aborting exceptions") can
 * still partially update the index structures.  These
 * updates are consistent, but, they represent only a part
 * of the document seen up until the exception was hit.
 * When this happens, we immediately mark the document as
 * deleted so that the document is always atomically ("all
 * or none") added to the index.
 */

final class DocumentsWriter {
  final AtomicLong bytesUsed = new AtomicLong(0);
  IndexWriter writer;
  Directory directory;

  String segment;                         // Current segment we are working on

  private int nextDocID;                  // Next docID to be added
  private int numDocs;                    // # of docs added, but not yet flushed

  // Max # ThreadState instances; if there are more threads
  // than this they share ThreadStates
  private DocumentsWriterThreadState[] threadStates = new DocumentsWriterThreadState[0];
  private final HashMap<Thread,DocumentsWriterThreadState> threadBindings = new HashMap<Thread,DocumentsWriterThreadState>();

  boolean bufferIsFull;                   // True when it's time to write segment
  private boolean aborting;               // True if an abort is pending

  PrintStream infoStream;
  int maxFieldLength = IndexWriterConfig.UNLIMITED_FIELD_LENGTH;
  Similarity similarity;

  // max # simultaneous threads; if there are more than
  // this, they wait for others to finish first
  private final int maxThreadStates;

  // Deletes for our still-in-RAM (to be flushed next) segment
  private SegmentDeletes pendingDeletes = new SegmentDeletes();
  
  static class DocState {
    DocumentsWriter docWriter;
    Analyzer analyzer;
    int maxFieldLength;
    PrintStream infoStream;
    Similarity similarity;
    int docID;
    Document doc;
    String maxTermPrefix;

    // Only called by asserts
    public boolean testPoint(String name) {
      return docWriter.writer.testPoint(name);
    }

    public void clear() {
      // don't hold onto doc nor analyzer, in case it is
      // largish:
      doc = null;
      analyzer = null;
    }
  }

  /** Consumer returns this on each doc.  This holds any
   *  state that must be flushed synchronized "in docID
   *  order".  We gather these and flush them in order. */
  abstract static class DocWriter {
    DocWriter next;
    int docID;
    abstract void finish() throws IOException;
    abstract void abort();
    abstract long sizeInBytes();

    void setNext(DocWriter next) {
      this.next = next;
    }
  }

  /**
   * Create and return a new DocWriterBuffer.
   */
  PerDocBuffer newPerDocBuffer() {
    return new PerDocBuffer();
  }

  /**
   * RAMFile buffer for DocWriters.
   */
  @SuppressWarnings("serial")
  class PerDocBuffer extends RAMFile {
    
    /**
     * Allocate bytes used from shared pool.
     */
    protected byte[] newBuffer(int size) {
      assert size == PER_DOC_BLOCK_SIZE;
      return perDocAllocator.getByteBlock();
    }
    
    /**
     * Recycle the bytes used.
     */
    synchronized void recycle() {
      if (buffers.size() > 0) {
        setLength(0);
        
        // Recycle the blocks
        perDocAllocator.recycleByteBlocks(buffers);
        buffers.clear();
        sizeInBytes = 0;
        
        assert numBuffers() == 0;
      }
    }
  }
  
  /**
   * The IndexingChain must define the {@link #getChain(DocumentsWriter)} method
   * which returns the DocConsumer that the DocumentsWriter calls to process the
   * documents. 
   */
  abstract static class IndexingChain {
    abstract DocConsumer getChain(DocumentsWriter documentsWriter);
  }
  
  static final IndexingChain defaultIndexingChain = new IndexingChain() {

    @Override
    DocConsumer getChain(DocumentsWriter documentsWriter) {
      /*
      This is the current indexing chain:

      DocConsumer / DocConsumerPerThread
        --> code: DocFieldProcessor / DocFieldProcessorPerThread
          --> DocFieldConsumer / DocFieldConsumerPerThread / DocFieldConsumerPerField
            --> code: DocFieldConsumers / DocFieldConsumersPerThread / DocFieldConsumersPerField
              --> code: DocInverter / DocInverterPerThread / DocInverterPerField
                --> InvertedDocConsumer / InvertedDocConsumerPerThread / InvertedDocConsumerPerField
                  --> code: TermsHash / TermsHashPerThread / TermsHashPerField
                    --> TermsHashConsumer / TermsHashConsumerPerThread / TermsHashConsumerPerField
                      --> code: FreqProxTermsWriter / FreqProxTermsWriterPerThread / FreqProxTermsWriterPerField
                      --> code: TermVectorsTermsWriter / TermVectorsTermsWriterPerThread / TermVectorsTermsWriterPerField
                --> InvertedDocEndConsumer / InvertedDocConsumerPerThread / InvertedDocConsumerPerField
                  --> code: NormsWriter / NormsWriterPerThread / NormsWriterPerField
              --> code: StoredFieldsWriter / StoredFieldsWriterPerThread / StoredFieldsWriterPerField
    */

    // Build up indexing chain:

      final TermsHashConsumer termVectorsWriter = new TermVectorsTermsWriter(documentsWriter);
      final TermsHashConsumer freqProxWriter = new FreqProxTermsWriter();
      /*
       * nesting TermsHash instances here to allow the secondary (TermVectors) share the interned postings
       * via a shared ByteBlockPool. See TermsHashPerField for details. 
       */
      final TermsHash termVectorsTermHash = new TermsHash(documentsWriter, false, termVectorsWriter, null);
      final InvertedDocConsumer  termsHash = new TermsHash(documentsWriter, true, freqProxWriter, termVectorsTermHash);
      final NormsWriter normsWriter = new NormsWriter();
      final DocInverter docInverter = new DocInverter(termsHash, normsWriter);
      return new DocFieldProcessor(documentsWriter, docInverter);
    }
  };

  final DocConsumer consumer;

  // How much RAM we can use before flushing.  This is 0 if
  // we are flushing by doc count instead.
  private long ramBufferSize = (long) (IndexWriterConfig.DEFAULT_RAM_BUFFER_SIZE_MB*1024*1024);
  private long waitQueuePauseBytes = (long) (ramBufferSize*0.1);
  private long waitQueueResumeBytes = (long) (ramBufferSize*0.05);

  // If we've allocated 5% over our RAM budget, we then
  // free down to 95%
  private long freeLevel = (long) (IndexWriterConfig.DEFAULT_RAM_BUFFER_SIZE_MB*1024*1024*0.95);

  // Flush @ this number of docs.  If ramBufferSize is
  // non-zero we will flush by RAM usage instead.
  private int maxBufferedDocs = IndexWriterConfig.DEFAULT_MAX_BUFFERED_DOCS;

  private boolean closed;
  private final FieldInfos fieldInfos;

  private final BufferedDeletes bufferedDeletes;
  private final IndexWriter.FlushControl flushControl;

  DocumentsWriter(Directory directory, IndexWriter writer, IndexingChain indexingChain, int maxThreadStates, FieldInfos fieldInfos, BufferedDeletes bufferedDeletes) throws IOException {
    this.directory = directory;
    this.writer = writer;
    this.similarity = writer.getConfig().getSimilarity();
    this.maxThreadStates = maxThreadStates;
    this.fieldInfos = fieldInfos;
    this.bufferedDeletes = bufferedDeletes;
    flushControl = writer.flushControl;

    consumer = indexingChain.getChain(this);
  }

  // Buffer a specific docID for deletion.  Currently only
  // used when we hit a exception when adding a document
  synchronized void deleteDocID(int docIDUpto) {
    pendingDeletes.addDocID(docIDUpto);
    // NOTE: we do not trigger flush here.  This is
    // potentially a RAM leak, if you have an app that tries
    // to add docs but every single doc always hits a
    // non-aborting exception.  Allowing a flush here gets
    // very messy because we are only invoked when handling
    // exceptions so to do this properly, while handling an
    // exception we'd have to go off and flush new deletes
    // which is risky (likely would hit some other
    // confounding exception).
  }
  
  boolean deleteQueries(Query... queries) {
    final boolean doFlush = flushControl.waitUpdate(0, queries.length);
    synchronized(this) {
      for (Query query : queries) {
        pendingDeletes.addQuery(query, numDocs);
      }
    }
    return doFlush;
  }
  
  boolean deleteQuery(Query query) { 
    final boolean doFlush = flushControl.waitUpdate(0, 1);
    synchronized(this) {
      pendingDeletes.addQuery(query, numDocs);
    }
    return doFlush;
  }
  
  boolean deleteTerms(Term... terms) {
    final boolean doFlush = flushControl.waitUpdate(0, terms.length);
    synchronized(this) {
      for (Term term : terms) {
        pendingDeletes.addTerm(term, numDocs);
      }
    }
    return doFlush;
  }

  boolean deleteTerm(Term term, boolean skipWait) {
    final boolean doFlush = flushControl.waitUpdate(0, 1, skipWait);
    synchronized(this) {
      pendingDeletes.addTerm(term, numDocs);
    }
    return doFlush;
  }

  public FieldInfos getFieldInfos() {
    return fieldInfos;
  }

  /** If non-null, various details of indexing are printed
   *  here. */
  synchronized void setInfoStream(PrintStream infoStream) {
    this.infoStream = infoStream;
    for(int i=0;i<threadStates.length;i++) {
      threadStates[i].docState.infoStream = infoStream;
    }
  }

  synchronized void setMaxFieldLength(int maxFieldLength) {
    this.maxFieldLength = maxFieldLength;
    for(int i=0;i<threadStates.length;i++) {
      threadStates[i].docState.maxFieldLength = maxFieldLength;
    }
  }

  synchronized void setSimilarity(Similarity similarity) {
    this.similarity = similarity;
    for(int i=0;i<threadStates.length;i++) {
      threadStates[i].docState.similarity = similarity;
    }
  }

  /** Set how much RAM we can use before flushing. */
  synchronized void setRAMBufferSizeMB(double mb) {
    if (mb == IndexWriterConfig.DISABLE_AUTO_FLUSH) {
      ramBufferSize = IndexWriterConfig.DISABLE_AUTO_FLUSH;
      waitQueuePauseBytes = 4*1024*1024;
      waitQueueResumeBytes = 2*1024*1024;
    } else {
      ramBufferSize = (long) (mb*1024*1024);
      waitQueuePauseBytes = (long) (ramBufferSize*0.1);
      waitQueueResumeBytes = (long) (ramBufferSize*0.05);
      freeLevel = (long) (0.95 * ramBufferSize);
    }
  }

  synchronized double getRAMBufferSizeMB() {
    if (ramBufferSize == IndexWriterConfig.DISABLE_AUTO_FLUSH) {
      return ramBufferSize;
    } else {
      return ramBufferSize/1024./1024.;
    }
  }

  /** Set max buffered docs, which means we will flush by
   *  doc count instead of by RAM usage. */
  void setMaxBufferedDocs(int count) {
    maxBufferedDocs = count;
  }

  int getMaxBufferedDocs() {
    return maxBufferedDocs;
  }

  /** Get current segment name we are writing. */
  synchronized String getSegment() {
    return segment;
  }

  /** Returns how many docs are currently buffered in RAM. */
  synchronized int getNumDocs() {
    return numDocs;
  }

  void message(String message) {
    if (infoStream != null) {
      writer.message("DW: " + message);
    }
  }

  synchronized void setAborting() {
    if (infoStream != null) {
      message("setAborting");
    }
    aborting = true;
  }

  /** Called if we hit an exception at a bad time (when
   *  updating the index files) and must discard all
   *  currently buffered docs.  This resets our state,
   *  discarding any docs added since last flush. */
  synchronized void abort() throws IOException {
    if (infoStream != null) {
      message("docWriter: abort");
    }

    boolean success = false;

    try {

      // Forcefully remove waiting ThreadStates from line
      waitQueue.abort();

      // Wait for all other threads to finish with
      // DocumentsWriter:
      waitIdle();

      if (infoStream != null) {
        message("docWriter: abort waitIdle done");
      }

      assert 0 == waitQueue.numWaiting: "waitQueue.numWaiting=" + waitQueue.numWaiting;

      waitQueue.waitingBytes = 0;

      pendingDeletes.clear();

      for (DocumentsWriterThreadState threadState : threadStates)
        try {
          threadState.consumer.abort();
        } catch (Throwable t) {
        }

      try {
        consumer.abort();
      } catch (Throwable t) {
      }

      // Reset all postings data
      doAfterFlush();
      success = true;
    } finally {
      aborting = false;
      notifyAll();
      if (infoStream != null) {
        message("docWriter: done abort; success=" + success);
      }
    }
  }

  /** Reset after a flush */
  private void doAfterFlush() throws IOException {
    // All ThreadStates should be idle when we are called
    assert allThreadsIdle();
    threadBindings.clear();
    waitQueue.reset();
    segment = null;
    numDocs = 0;
    nextDocID = 0;
    bufferIsFull = false;
    for(int i=0;i<threadStates.length;i++) {
      threadStates[i].doAfterFlush();
    }
  }

  private synchronized boolean allThreadsIdle() {
    for(int i=0;i<threadStates.length;i++) {
      if (!threadStates[i].isIdle) {
        return false;
      }
    }
    return true;
  }

  synchronized boolean anyChanges() {
    return numDocs != 0 || pendingDeletes.any();
  }

<<<<<<< HEAD
  synchronized private void initFlushState(boolean onlyDocStore) {
    initSegmentName(onlyDocStore);
    final SegmentCodecs info = SegmentCodecs.build(fieldInfos, writer.codecs);
    flushState = new SegmentWriteState(infoStream, directory, segment, fieldInfos,
                                       docStoreSegment, numDocsInRAM, numDocsInStore, writer.getConfig().getTermIndexInterval(), info, bytesUsed);
  }
  
  SegmentWriteState segWriteState() { 
    final SegmentCodecs info = SegmentCodecs.build(docFieldProcessor.fieldInfos, writer.codecs);
    return new SegmentWriteState(infoStream, directory, segment, docFieldProcessor.fieldInfos,
        docStoreSegment, numDocsInRAM, numDocsInStore, writer.getConfig().getTermIndexInterval(),
        info, bytesUsed);
=======
  // for testing
  public SegmentDeletes getPendingDeletes() {
    return pendingDeletes;
>>>>>>> ba86492e
  }

  private void pushDeletes(SegmentInfo newSegment, SegmentInfos segmentInfos) {
    // Lock order: DW -> BD
    if (pendingDeletes.any()) {
      if (newSegment != null) {
        if (infoStream != null) {
          message("flush: push buffered deletes to newSegment");
        }
        bufferedDeletes.pushDeletes(pendingDeletes, newSegment);
      } else if (segmentInfos.size() > 0) {
        if (infoStream != null) {
          message("flush: push buffered deletes to previously flushed segment " + segmentInfos.lastElement());
        }
        bufferedDeletes.pushDeletes(pendingDeletes, segmentInfos.lastElement(), true);
      } else {
        if (infoStream != null) {
          message("flush: drop buffered deletes: no segments");
        }
        // We can safely discard these deletes: since
        // there are no segments, the deletions cannot
        // affect anything.
      }
      pendingDeletes = new SegmentDeletes();
    }
  }

  public boolean anyDeletions() {
    return pendingDeletes.any();
  }

  /** Flush all pending docs to a new segment */
  // Lock order: IW -> DW
  synchronized SegmentInfo flush(IndexWriter writer, IndexFileDeleter deleter, MergePolicy mergePolicy, SegmentInfos segmentInfos) throws IOException {

    // We change writer's segmentInfos:
    assert Thread.holdsLock(writer);

    waitIdle();

    if (numDocs == 0) {
      // nothing to do!
      if (infoStream != null) {
        message("flush: no docs; skipping");
      }
      // Lock order: IW -> DW -> BD
      pushDeletes(null, segmentInfos);
      return null;
    }

    if (aborting) {
      if (infoStream != null) {
        message("flush: skip because aborting is set");
      }
      return null;
    }

    boolean success = false;

    SegmentInfo newSegment;

    try {
      assert nextDocID == numDocs;
      assert waitQueue.numWaiting == 0;
      assert waitQueue.waitingBytes == 0;

      if (infoStream != null) {
        message("flush postings as segment " + segment + " numDocs=" + numDocs);
      }

      final SegmentWriteState flushState = new SegmentWriteState(infoStream, directory, segment, fieldInfos,
                                                                 numDocs, writer.getConfig().getTermIndexInterval(),
                                                                 SegmentCodecs.build(fieldInfos, writer.codecs));

      newSegment = new SegmentInfo(segment, numDocs, directory, false, fieldInfos.hasProx(), flushState.segmentCodecs, false);

      Collection<DocConsumerPerThread> threads = new HashSet<DocConsumerPerThread>();
      for (DocumentsWriterThreadState threadState : threadStates) {
        threads.add(threadState.consumer);
      }

      long startNumBytesUsed = bytesUsed();

      consumer.flush(threads, flushState);
      newSegment.setHasVectors(flushState.hasVectors);

      if (infoStream != null) {
        message("new segment has " + (flushState.hasVectors ? "vectors" : "no vectors"));
        message("flushedFiles=" + flushState.flushedFiles);
        message("flushed codecs=" + newSegment.getSegmentCodecs());
      }

      if (mergePolicy.useCompoundFile(segmentInfos, newSegment)) {
        final String cfsFileName = IndexFileNames.segmentFileName(segment, "", IndexFileNames.COMPOUND_FILE_EXTENSION);

        if (infoStream != null) {
          message("flush: create compound file \"" + cfsFileName + "\"");
        }

        CompoundFileWriter cfsWriter = new CompoundFileWriter(directory, cfsFileName);
        for(String fileName : flushState.flushedFiles) {
          cfsWriter.addFile(fileName);
        }
        cfsWriter.close();
        deleter.deleteNewFiles(flushState.flushedFiles);

        newSegment.setUseCompoundFile(true);
      }

      if (infoStream != null) {
        message("flush: segment=" + newSegment);
        final long newSegmentSize = newSegment.sizeInBytes();
        message("  ramUsed=" + nf.format(startNumBytesUsed / 1024. / 1024.) + " MB" +
            " newFlushedSize=" + nf.format(newSegmentSize / 1024 / 1024) + " MB" +
            " docs/MB=" + nf.format(numDocs / (newSegmentSize / 1024. / 1024.)) +
            " new/old=" + nf.format(100.0 * newSegmentSize / startNumBytesUsed) + "%");
      }

      success = true;
    } finally {
      notifyAll();
      if (!success) {
        if (segment != null) {
          deleter.refresh(segment);
        }
        abort();
      }
    }

    doAfterFlush();

    // Lock order: IW -> DW -> BD
    pushDeletes(newSegment, segmentInfos);

    return newSegment;
  }

  synchronized void close() {
    closed = true;
    notifyAll();
  }

  /** Returns a free (idle) ThreadState that may be used for
   * indexing this one document.  This call also pauses if a
   * flush is pending.  If delTerm is non-null then we
   * buffer this deleted term after the thread state has
   * been acquired. */
  synchronized DocumentsWriterThreadState getThreadState(Document doc, Term delTerm) throws IOException {

    final Thread currentThread = Thread.currentThread();
    assert !Thread.holdsLock(writer);

    // First, find a thread state.  If this thread already
    // has affinity to a specific ThreadState, use that one
    // again.
    DocumentsWriterThreadState state = threadBindings.get(currentThread);
    if (state == null) {

      // First time this thread has called us since last
      // flush.  Find the least loaded thread state:
      DocumentsWriterThreadState minThreadState = null;
      for(int i=0;i<threadStates.length;i++) {
        DocumentsWriterThreadState ts = threadStates[i];
        if (minThreadState == null || ts.numThreads < minThreadState.numThreads) {
          minThreadState = ts;
        }
      }
      if (minThreadState != null && (minThreadState.numThreads == 0 || threadStates.length >= maxThreadStates)) {
        state = minThreadState;
        state.numThreads++;
      } else {
        // Just create a new "private" thread state
        DocumentsWriterThreadState[] newArray = new DocumentsWriterThreadState[1+threadStates.length];
        if (threadStates.length > 0) {
          System.arraycopy(threadStates, 0, newArray, 0, threadStates.length);
        }
        state = newArray[threadStates.length] = new DocumentsWriterThreadState(this);
        threadStates = newArray;
      }
      threadBindings.put(currentThread, state);
    }

    // Next, wait until my thread state is idle (in case
    // it's shared with other threads), and no flush/abort
    // pending 
    waitReady(state);

    // Allocate segment name if this is the first doc since
    // last flush:
    if (segment == null) {
      segment = writer.newSegmentName();
      assert numDocs == 0;
    }

    state.docState.docID = nextDocID++;

    if (delTerm != null) {
      pendingDeletes.addTerm(delTerm, state.docState.docID);
    }

    numDocs++;
    state.isIdle = false;
    return state;
  }
  
  boolean addDocument(Document doc, Analyzer analyzer) throws CorruptIndexException, IOException {
    return updateDocument(doc, analyzer, null);
  }
  
  boolean updateDocument(Document doc, Analyzer analyzer, Term delTerm)
    throws CorruptIndexException, IOException {

    // Possibly trigger a flush, or wait until any running flush completes:
    boolean doFlush = flushControl.waitUpdate(1, delTerm != null ? 1 : 0);

    // This call is synchronized but fast
    final DocumentsWriterThreadState state = getThreadState(doc, delTerm);

    final DocState docState = state.docState;
    docState.doc = doc;
    docState.analyzer = analyzer;

    boolean success = false;
    try {
      // This call is not synchronized and does all the
      // work
      final DocWriter perDoc;
      try {
        perDoc = state.consumer.processDocument();
      } finally {
        docState.clear();
      }

      // This call is synchronized but fast
      finishDocument(state, perDoc);

      success = true;
    } finally {
      if (!success) {

        // If this thread state had decided to flush, we
        // must clear it so another thread can flush
        if (doFlush) {
          flushControl.clearFlushPending();
        }

        if (infoStream != null) {
          message("exception in updateDocument aborting=" + aborting);
        }

        synchronized(this) {

          state.isIdle = true;
          notifyAll();
            
          if (aborting) {
            abort();
          } else {
            skipDocWriter.docID = docState.docID;
            boolean success2 = false;
            try {
              waitQueue.add(skipDocWriter);
              success2 = true;
            } finally {
              if (!success2) {
                abort();
                return false;
              }
            }

            // Immediately mark this document as deleted
            // since likely it was partially added.  This
            // keeps indexing as "all or none" (atomic) when
            // adding a document:
            deleteDocID(state.docState.docID);
          }
        }
      }
    }

    doFlush |= flushControl.flushByRAMUsage("new document");

    return doFlush;
  }

  public synchronized void waitIdle() {
    while (!allThreadsIdle()) {
      try {
        wait();
      } catch (InterruptedException ie) {
        throw new ThreadInterruptedException(ie);
      }
    }
  }

  synchronized void waitReady(DocumentsWriterThreadState state) {
    while (!closed && (!state.isIdle || aborting)) {
      try {
        wait();
      } catch (InterruptedException ie) {
        throw new ThreadInterruptedException(ie);
      }
    }

    if (closed) {
      throw new AlreadyClosedException("this IndexWriter is closed");
    }
  }

  /** Does the synchronized work to finish/flush the
   *  inverted document. */
  private void finishDocument(DocumentsWriterThreadState perThread, DocWriter docWriter) throws IOException {

    // Must call this w/o holding synchronized(this) else
    // we'll hit deadlock:
    balanceRAM();

    synchronized(this) {

      assert docWriter == null || docWriter.docID == perThread.docState.docID;

      if (aborting) {

        // We are currently aborting, and another thread is
        // waiting for me to become idle.  We just forcefully
        // idle this threadState; it will be fully reset by
        // abort()
        if (docWriter != null) {
          try {
            docWriter.abort();
          } catch (Throwable t) {
          }
        }

        perThread.isIdle = true;

        // wakes up any threads waiting on the wait queue
        notifyAll();

        return;
      }

      final boolean doPause;

      if (docWriter != null) {
        doPause = waitQueue.add(docWriter);
      } else {
        skipDocWriter.docID = perThread.docState.docID;
        doPause = waitQueue.add(skipDocWriter);
      }

      if (doPause) {
        waitForWaitQueue();
      }

      perThread.isIdle = true;

      // wakes up any threads waiting on the wait queue
      notifyAll();
    }
  }

  synchronized void waitForWaitQueue() {
    do {
      try {
        wait();
      } catch (InterruptedException ie) {
        throw new ThreadInterruptedException(ie);
      }
    } while (!waitQueue.doResume());
  }

  private static class SkipDocWriter extends DocWriter {
    @Override
    void finish() {
    }
    @Override
    void abort() {
    }
    @Override
    long sizeInBytes() {
      return 0;
    }
  }
  final SkipDocWriter skipDocWriter = new SkipDocWriter();

  NumberFormat nf = NumberFormat.getInstance();

  /* Initial chunks size of the shared byte[] blocks used to
     store postings data */
  final static int BYTE_BLOCK_NOT_MASK = ~BYTE_BLOCK_MASK;

  /* if you increase this, you must fix field cache impl for
   * getTerms/getTermsIndex requires <= 32768 */
  final static int MAX_TERM_LENGTH_UTF8 = BYTE_BLOCK_SIZE-2;

  /* Initial chunks size of the shared int[] blocks used to
     store postings data */
  final static int INT_BLOCK_SHIFT = 13;
  final static int INT_BLOCK_SIZE = 1 << INT_BLOCK_SHIFT;
  final static int INT_BLOCK_MASK = INT_BLOCK_SIZE - 1;

  private List<int[]> freeIntBlocks = new ArrayList<int[]>();

  /* Allocate another int[] from the shared pool */
  synchronized int[] getIntBlock() {
    final int size = freeIntBlocks.size();
    final int[] b;
    if (0 == size) {
      b = new int[INT_BLOCK_SIZE];
      bytesUsed.addAndGet(INT_BLOCK_SIZE*RamUsageEstimator.NUM_BYTES_INT);
    } else {
      b = freeIntBlocks.remove(size-1);
    }
    return b;
  }

  long bytesUsed() {
    return bytesUsed.get() + pendingDeletes.bytesUsed.get();
  }

  /* Return int[]s to the pool */
  synchronized void recycleIntBlocks(int[][] blocks, int start, int end) {
    for(int i=start;i<end;i++) {
      freeIntBlocks.add(blocks[i]);
      blocks[i] = null;
    }
  }

  final RecyclingByteBlockAllocator byteBlockAllocator = new RecyclingByteBlockAllocator(BYTE_BLOCK_SIZE, Integer.MAX_VALUE, bytesUsed);

  final static int PER_DOC_BLOCK_SIZE = 1024;

  final RecyclingByteBlockAllocator perDocAllocator = new RecyclingByteBlockAllocator(PER_DOC_BLOCK_SIZE, Integer.MAX_VALUE, bytesUsed);

  String toMB(long v) {
    return nf.format(v/1024./1024.);
  }

  /* We have three pools of RAM: Postings, byte blocks
   * (holds freq/prox posting data) and per-doc buffers
   * (stored fields/term vectors).  Different docs require
   * varying amount of storage from these classes.  For
   * example, docs with many unique single-occurrence short
   * terms will use up the Postings RAM and hardly any of
   * the other two.  Whereas docs with very large terms will
   * use alot of byte blocks RAM.  This method just frees
   * allocations from the pools once we are over-budget,
   * which balances the pools to match the current docs. */
  void balanceRAM() {

    final boolean doBalance;
    final long deletesRAMUsed;

    deletesRAMUsed = bufferedDeletes.bytesUsed();

    synchronized(this) {
      if (ramBufferSize == IndexWriterConfig.DISABLE_AUTO_FLUSH || bufferIsFull) {
        return;
      }
    
      doBalance = bytesUsed() + deletesRAMUsed >= ramBufferSize;
    }

    if (doBalance) {

      if (infoStream != null) {
        message("  RAM: balance allocations: usedMB=" + toMB(bytesUsed()) +
                " vs trigger=" + toMB(ramBufferSize) +
                " deletesMB=" + toMB(deletesRAMUsed) +
                " byteBlockFree=" + toMB(byteBlockAllocator.bytesUsed()) +
                " perDocFree=" + toMB(perDocAllocator.bytesUsed()));
      }

      final long startBytesUsed = bytesUsed() + deletesRAMUsed;

      int iter = 0;

      // We free equally from each pool in 32 KB
      // chunks until we are below our threshold
      // (freeLevel)

      boolean any = true;

      while(bytesUsed()+deletesRAMUsed > freeLevel) {
      
        synchronized(this) {
          if (0 == perDocAllocator.numBufferedBlocks() &&
              0 == byteBlockAllocator.numBufferedBlocks() &&
              0 == freeIntBlocks.size() && !any) {
            // Nothing else to free -- must flush now.
            bufferIsFull = bytesUsed()+deletesRAMUsed > ramBufferSize;
            if (infoStream != null) {
              if (bytesUsed()+deletesRAMUsed > ramBufferSize) {
                message("    nothing to free; set bufferIsFull");
              } else {
                message("    nothing to free");
              }
            }
            break;
          }

          if ((0 == iter % 4) && byteBlockAllocator.numBufferedBlocks() > 0) {
            byteBlockAllocator.freeBlocks(1);
          }
          if ((1 == iter % 4) && freeIntBlocks.size() > 0) {
            freeIntBlocks.remove(freeIntBlocks.size()-1);
            bytesUsed.addAndGet(-INT_BLOCK_SIZE * RamUsageEstimator.NUM_BYTES_INT);
          }
          if ((2 == iter % 4) && perDocAllocator.numBufferedBlocks() > 0) {
            perDocAllocator.freeBlocks(32); // Remove upwards of 32 blocks (each block is 1K)
          }
        }

        if ((3 == iter % 4) && any) {
          // Ask consumer to free any recycled state
          any = consumer.freeRAM();
        }

        iter++;
      }

      if (infoStream != null) {
        message("    after free: freedMB=" + nf.format((startBytesUsed-bytesUsed()-deletesRAMUsed)/1024./1024.) + " usedMB=" + nf.format((bytesUsed()+deletesRAMUsed)/1024./1024.));
      }
    }
  }

  final WaitQueue waitQueue = new WaitQueue();

  private class WaitQueue {
    DocWriter[] waiting;
    int nextWriteDocID;
    int nextWriteLoc;
    int numWaiting;
    long waitingBytes;

    public WaitQueue() {
      waiting = new DocWriter[10];
    }

    synchronized void reset() {
      // NOTE: nextWriteLoc doesn't need to be reset
      assert numWaiting == 0;
      assert waitingBytes == 0;
      nextWriteDocID = 0;
    }

    synchronized boolean doResume() {
      return waitingBytes <= waitQueueResumeBytes;
    }

    synchronized boolean doPause() {
      return waitingBytes > waitQueuePauseBytes;
    }

    synchronized void abort() {
      int count = 0;
      for(int i=0;i<waiting.length;i++) {
        final DocWriter doc = waiting[i];
        if (doc != null) {
          doc.abort();
          waiting[i] = null;
          count++;
        }
      }
      waitingBytes = 0;
      assert count == numWaiting;
      numWaiting = 0;
    }

    private void writeDocument(DocWriter doc) throws IOException {
      assert doc == skipDocWriter || nextWriteDocID == doc.docID;
      boolean success = false;
      try {
        doc.finish();
        nextWriteDocID++;
        nextWriteLoc++;
        assert nextWriteLoc <= waiting.length;
        if (nextWriteLoc == waiting.length) {
          nextWriteLoc = 0;
        }
        success = true;
      } finally {
        if (!success) {
          setAborting();
        }
      }
    }

    synchronized public boolean add(DocWriter doc) throws IOException {

      assert doc.docID >= nextWriteDocID;

      if (doc.docID == nextWriteDocID) {
        writeDocument(doc);
        while(true) {
          doc = waiting[nextWriteLoc];
          if (doc != null) {
            numWaiting--;
            waiting[nextWriteLoc] = null;
            waitingBytes -= doc.sizeInBytes();
            writeDocument(doc);
          } else {
            break;
          }
        }
      } else {

        // I finished before documents that were added
        // before me.  This can easily happen when I am a
        // small doc and the docs before me were large, or,
        // just due to luck in the thread scheduling.  Just
        // add myself to the queue and when that large doc
        // finishes, it will flush me:
        int gap = doc.docID - nextWriteDocID;
        if (gap >= waiting.length) {
          // Grow queue
          DocWriter[] newArray = new DocWriter[ArrayUtil.oversize(gap, RamUsageEstimator.NUM_BYTES_OBJECT_REF)];
          assert nextWriteLoc >= 0;
          System.arraycopy(waiting, nextWriteLoc, newArray, 0, waiting.length-nextWriteLoc);
          System.arraycopy(waiting, 0, newArray, waiting.length-nextWriteLoc, nextWriteLoc);
          nextWriteLoc = 0;
          waiting = newArray;
          gap = doc.docID - nextWriteDocID;
        }

        int loc = nextWriteLoc + gap;
        if (loc >= waiting.length) {
          loc -= waiting.length;
        }

        // We should only wrap one time
        assert loc < waiting.length;

        // Nobody should be in my spot!
        assert waiting[loc] == null;
        waiting[loc] = doc;
        numWaiting++;
        waitingBytes += doc.sizeInBytes();
      }
      
      return doPause();
    }
  }
}<|MERGE_RESOLUTION|>--- conflicted
+++ resolved
@@ -508,24 +508,9 @@
     return numDocs != 0 || pendingDeletes.any();
   }
 
-<<<<<<< HEAD
-  synchronized private void initFlushState(boolean onlyDocStore) {
-    initSegmentName(onlyDocStore);
-    final SegmentCodecs info = SegmentCodecs.build(fieldInfos, writer.codecs);
-    flushState = new SegmentWriteState(infoStream, directory, segment, fieldInfos,
-                                       docStoreSegment, numDocsInRAM, numDocsInStore, writer.getConfig().getTermIndexInterval(), info, bytesUsed);
-  }
-  
-  SegmentWriteState segWriteState() { 
-    final SegmentCodecs info = SegmentCodecs.build(docFieldProcessor.fieldInfos, writer.codecs);
-    return new SegmentWriteState(infoStream, directory, segment, docFieldProcessor.fieldInfos,
-        docStoreSegment, numDocsInRAM, numDocsInStore, writer.getConfig().getTermIndexInterval(),
-        info, bytesUsed);
-=======
   // for testing
   public SegmentDeletes getPendingDeletes() {
     return pendingDeletes;
->>>>>>> ba86492e
   }
 
   private void pushDeletes(SegmentInfo newSegment, SegmentInfos segmentInfos) {
@@ -596,9 +581,7 @@
         message("flush postings as segment " + segment + " numDocs=" + numDocs);
       }
 
-      final SegmentWriteState flushState = new SegmentWriteState(infoStream, directory, segment, fieldInfos,
-                                                                 numDocs, writer.getConfig().getTermIndexInterval(),
-                                                                 SegmentCodecs.build(fieldInfos, writer.codecs));
+      final SegmentWriteState flushState = segWriteState();
 
       newSegment = new SegmentInfo(segment, numDocs, directory, false, fieldInfos.hasProx(), flushState.segmentCodecs, false);
 
@@ -661,6 +644,12 @@
     pushDeletes(newSegment, segmentInfos);
 
     return newSegment;
+  }
+  
+  SegmentWriteState segWriteState() { 
+    return new SegmentWriteState(infoStream, directory, segment, fieldInfos,
+        numDocs, writer.getConfig().getTermIndexInterval(),
+        SegmentCodecs.build(fieldInfos, writer.codecs), bytesUsed);
   }
 
   synchronized void close() {
