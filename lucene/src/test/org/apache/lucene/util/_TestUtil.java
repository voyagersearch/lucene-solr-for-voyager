--- conflicted
+++ resolved
@@ -28,16 +28,8 @@
 import org.apache.lucene.index.IndexWriter;
 import org.apache.lucene.index.LogMergePolicy;
 import org.apache.lucene.index.MergeScheduler;
-<<<<<<< HEAD
-import org.apache.lucene.index.ConcurrentMergeScheduler;
-import org.apache.lucene.index.CheckIndex;
-import org.apache.lucene.index.codecs.CodecProvider;
-import org.apache.lucene.index.codecs.Codec;
-import org.apache.lucene.index.SegmentWriteState;
-=======
 import org.apache.lucene.index.codecs.Codec;
 import org.apache.lucene.index.codecs.CodecProvider;
->>>>>>> 2ede77ba
 import org.apache.lucene.store.Directory;
 
 public class _TestUtil {
@@ -93,14 +85,9 @@
       System.out.println("CheckIndex failed");
       System.out.println(bos.toString());
       throw new RuntimeException("CheckIndex failed");
-<<<<<<< HEAD
-    } else
-      return true;
-=======
     } else {
       return indexStatus;
     }
->>>>>>> 2ede77ba
   }
 
   /** start and end are BOTH inclusive */
@@ -206,16 +193,7 @@
   }
 
   public static CodecProvider alwaysCodec(final Codec c) {
-<<<<<<< HEAD
-    return new CodecProvider() {
-      @Override
-      public Codec getWriter(SegmentWriteState state) {
-        return c;
-      }
-
-=======
     CodecProvider p = new CodecProvider() {
->>>>>>> 2ede77ba
       @Override
       public Codec lookup(String name) {
         // can't do this until we fix PreFlexRW to not
@@ -227,11 +205,8 @@
         }
       }
     };
-<<<<<<< HEAD
-=======
     p.setDefaultFieldCodec(c.name);
     return p;
->>>>>>> 2ede77ba
   }
 
   /** Return a CodecProvider that can read any of the
@@ -239,8 +214,6 @@
    *  codec. */
   public static CodecProvider alwaysCodec(final String codec) {
     return alwaysCodec(CodecProvider.getDefault().lookup(codec));
-<<<<<<< HEAD
-=======
   }
 
   public static boolean anyFilesExceptWriteLock(Directory dir) throws IOException {
@@ -264,6 +237,5 @@
       ((ConcurrentMergeScheduler) ms).setMaxThreadCount(2);
       ((ConcurrentMergeScheduler) ms).setMaxMergeCount(3);
     }
->>>>>>> 2ede77ba
   }
 }