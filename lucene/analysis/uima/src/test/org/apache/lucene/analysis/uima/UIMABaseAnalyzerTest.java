package org.apache.lucene.analysis.uima;

/*
 * Licensed to the Apache Software Foundation (ASF) under one or more
 * contributor license agreements.  See the NOTICE file distributed with
 * this work for additional information regarding copyright ownership.
 * The ASF licenses this file to You under the Apache License, Version 2.0
 * (the "License"); you may not use this file except in compliance with
 * the License.  You may obtain a copy of the License at
 *
 *     http://www.apache.org/licenses/LICENSE-2.0
 *
 * Unless required by applicable law or agreed to in writing, software
 * distributed under the License is distributed on an "AS IS" BASIS,
 * WITHOUT WARRANTIES OR CONDITIONS OF ANY KIND, either express or implied.
 * See the License for the specific language governing permissions and
 * limitations under the License.
 */

import org.apache.lucene.analysis.BaseTokenStreamTestCase;
import org.apache.lucene.analysis.TokenStream;
import org.apache.lucene.document.Document;
import org.apache.lucene.document.Field;
import org.apache.lucene.document.StoredDocument;
import org.apache.lucene.document.TextField;
import org.apache.lucene.index.DirectoryReader;
import org.apache.lucene.index.IndexWriter;
import org.apache.lucene.index.IndexWriterConfig;
import org.apache.lucene.search.IndexSearcher;
import org.apache.lucene.search.MatchAllDocsQuery;
import org.apache.lucene.search.TopDocs;
import org.apache.lucene.store.Directory;
import org.apache.lucene.store.RAMDirectory;
import org.junit.After;
import org.junit.Before;
import org.junit.Test;

import java.io.StringReader;

/**
 * Testcase for {@link UIMABaseAnalyzer}
 */
public class UIMABaseAnalyzerTest extends BaseTokenStreamTestCase {

  private UIMABaseAnalyzer analyzer;

  @Before
  public void setUp() throws Exception {
    super.setUp();
    analyzer = new UIMABaseAnalyzer("/uima/AggregateSentenceAE.xml", "org.apache.uima.TokenAnnotation");
  }

  @After
  public void tearDown() throws Exception {
    analyzer.close();
    super.tearDown();
  }

  @Test
  public void baseUIMAAnalyzerStreamTest() throws Exception {
    TokenStream ts = analyzer.tokenStream("text", new StringReader("the big brown fox jumped on the wood"));
    assertTokenStreamContents(ts, new String[]{"the", "big", "brown", "fox", "jumped", "on", "the", "wood"});
  }

  @Test
  public void baseUIMAAnalyzerIntegrationTest() throws Exception {
    Directory dir = new RAMDirectory();
    IndexWriter writer = new IndexWriter(dir, new IndexWriterConfig(TEST_VERSION_CURRENT, analyzer));
    // add the first doc
    Document doc = new Document();
    String dummyTitle = "this is a dummy title ";
    doc.add(new TextField("title", dummyTitle, Field.Store.YES));
    String dummyContent = "there is some content written here";
    doc.add(new TextField("contents", dummyContent, Field.Store.YES));
    writer.addDocument(doc, analyzer);
    writer.commit();

    // try the search over the first doc
    DirectoryReader directoryReader = DirectoryReader.open(dir);
    IndexSearcher indexSearcher = new IndexSearcher(directoryReader);
    TopDocs result = indexSearcher.search(new MatchAllDocsQuery(), 1);
    assertTrue(result.totalHits > 0);
    StoredDocument d = indexSearcher.doc(result.scoreDocs[0].doc);
    assertNotNull(d);
    assertNotNull(d.getField("title"));
    assertEquals(dummyTitle, d.getField("title").stringValue());
    assertNotNull(d.getField("contents"));
    assertEquals(dummyContent, d.getField("contents").stringValue());

    // add a second doc
    doc = new Document();
    String dogmasTitle = "dogmas";
    doc.add(new TextField("title", dogmasTitle, Field.Store.YES));
    String dogmasContents = "white men can't jump";
    doc.add(new TextField("contents", dogmasContents, Field.Store.YES));
    writer.addDocument(doc, analyzer);
    writer.commit();

    directoryReader.close();
    directoryReader = DirectoryReader.open(dir);
    indexSearcher = new IndexSearcher(directoryReader);
<<<<<<< HEAD
    result = indexSearcher.search(new MatchAllDocsQuery(), 10);
    StoredDocument d1 = indexSearcher.doc(result.scoreDocs[1].doc);
=======
    result = indexSearcher.search(new MatchAllDocsQuery(), 2);
    Document d1 = indexSearcher.doc(result.scoreDocs[1].doc);
>>>>>>> 8b38c218
    assertNotNull(d1);
    assertNotNull(d1.getField("title"));
    assertEquals(dogmasTitle, d1.getField("title").stringValue());
    assertNotNull(d1.getField("contents"));
    assertEquals(dogmasContents, d1.getField("contents").stringValue());

    // do a matchalldocs query to retrieve both docs
    indexSearcher = new IndexSearcher(directoryReader);
    result = indexSearcher.search(new MatchAllDocsQuery(), 2);
    assertEquals(2, result.totalHits);
    writer.close();
    indexSearcher.getIndexReader().close();
    dir.close();
  }

  @Test
  public void testRandomStrings() throws Exception {
    checkRandomData(random(), new UIMABaseAnalyzer("/uima/TestAggregateSentenceAE.xml", "org.apache.lucene.uima.ts.TokenAnnotation"),
        100 * RANDOM_MULTIPLIER);
  }

}<|MERGE_RESOLUTION|>--- conflicted
+++ resolved
@@ -99,13 +99,8 @@
     directoryReader.close();
     directoryReader = DirectoryReader.open(dir);
     indexSearcher = new IndexSearcher(directoryReader);
-<<<<<<< HEAD
-    result = indexSearcher.search(new MatchAllDocsQuery(), 10);
+    result = indexSearcher.search(new MatchAllDocsQuery(), 2);
     StoredDocument d1 = indexSearcher.doc(result.scoreDocs[1].doc);
-=======
-    result = indexSearcher.search(new MatchAllDocsQuery(), 2);
-    Document d1 = indexSearcher.doc(result.scoreDocs[1].doc);
->>>>>>> 8b38c218
     assertNotNull(d1);
     assertNotNull(d1.getField("title"));
     assertEquals(dogmasTitle, d1.getField("title").stringValue());
